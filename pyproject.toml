[build-system]
requires = [
    "setuptools >= 61.0",
    "wheel",
    "setuptools-scm[toml]>=6.0"
   ]
build-backend = "setuptools.build_meta"

[tool.setuptools]
packages = ["tubular"]

[tool.setuptools_scm]
# can be empty if no extra settings are needed, presence enables setuptools_scm

[project]
name = "tubular"
dynamic = ["version"]
dependencies = [
    "pandas>=1.5.0",
    "scikit-learn>=1.2.0",
    "narwhals >= 1.31.0",
    "polars >= 1.9.0",
    "beartype >= 0.19.0",
]
requires-python = ">=3.9"
authors = [{ name = "LV GI Data Science Team", email="#DataSciencePackages@lv.co.uk"}]
description = "Package to perform pre processing steps for machine learning models"
readme = {file = "README.md", content-type = "text/markdown"}
license = {file = "LICENSE"}
keywords = ["data science", "feature engineering", "data transforms", "pipeline", "sklearn", "machine learning", "ML", "DS"]
classifiers=[
    "Programming Language :: Python",
    "Programming Language :: Python :: 3.9",
    "Programming Language :: Python :: 3.10",
    "Programming Language :: Python :: 3.11",
    "Programming Language :: Python :: 3.12",
    "Operating System :: OS Independent",
    "License :: OSI Approved :: BSD License",
]

[project.optional-dependencies]
dev = [
    "test-aide>=0.1.0",
    "pytest>=5.4.1",
    "pytest-mock>=3.5.1",
    "pyarrow>=17.0.0",
    "pytest-cov>=2.10.1",
    "pre-commit==2.15.0",
    "ruff==0.2.2",
    ]

[project.urls]
Documentation = "https://tubular.readthedocs.io/en/latest/index.html"
Repository = "https://github.com/lvgig/tubular"
Issues = "https://github.com/lvgig/tubular/issues"
Changelog = "https://github.com/lvgig/tubular/CHANGELOG.md"

[tool.ruff]
# Same as Black.
line-length = 88

# Assume Python 3.9.
target-version = "py39"

[tool.ruff.lint]
# Enable the pycodestyle (`E`) and Pyflakes (`F`) rules by default.
# Unlike Flake8, Ruff doesn't enable pycodestyle warnings (`W`) or
# McCabe complexity (`C901`) by default.
select = [
    "A",
    "ANN",
    "ASYNC",
    "B", # bugbear 
    "C4",
    "COM",
    "DTZ",
    "E", # pycodestyle
    "EM",
    "F", # Pyflakes
    "FA",
    "FLY",
    "I",
    "INT",
    "ISC",
    "NPY",
    "PD",
    "PERF",
    "PGH",
    "PIE",
    "PLC",
    "PLE",
    "PLW",
    "PYI",
    "Q",
    "RET",
    "RSE",
    "S", # Bandit
    "SIM",
    "SLOT",
    "T10",
    "TCH",
    "TID",
    "UP",
    "W", # pycodestyle warnings
    "YTT",
]

# Enabled to allow direct type comparisons using is and is not under E721 (see https://docs.astral.sh/ruff/rules/type-comparison/)
preview = true

ignore = [
    "E501", # ignore E501 - linelength limit (covered by black except in docstrings) 
    "PD901", # and PD901 - use of df variable name
    "ANN101",
    "B905", # the below two rules seem to make changes that error for python3.9
    "UP038", 
<<<<<<< HEAD
    "PYI041", # type hinting rule does not agree with beartype
=======
    "PYI041", # clashes with beartype
>>>>>>> daf21226
    ]

# Allow autofix for all enabled rules (when `--fix`) is provided.
fixable = ["ALL"]
unfixable = []

# Exclude a variety of commonly ignored directories.
exclude = [".git", "__pycache__", "build", "dist", "source"]

# Allow unused variables when underscore-prefixed.
dummy-variable-rgx = "^(_+|(_+[a-zA-Z0-9_]*[a-zA-Z0-9]+?))$"

# Ignore `E402` (import violations) in all `__init__.py` file.
[tool.ruff.lint.per-file-ignores]
"__init__.py" = ["E402", "F401"]
"tests/*" = ["ANN", "S101"]

[tool.ruff.lint.pyupgrade]
keep-runtime-typing=true

[tool.coverage.run]
branch = true

include = ["tubular/*"]

omit = [
      "tests/*",
]

[tool.coverage.report]

show_missing = true

fail_under = 80<|MERGE_RESOLUTION|>--- conflicted
+++ resolved
@@ -114,11 +114,7 @@
     "ANN101",
     "B905", # the below two rules seem to make changes that error for python3.9
     "UP038", 
-<<<<<<< HEAD
-    "PYI041", # type hinting rule does not agree with beartype
-=======
     "PYI041", # clashes with beartype
->>>>>>> daf21226
     ]
 
 # Allow autofix for all enabled rules (when `--fix`) is provided.
