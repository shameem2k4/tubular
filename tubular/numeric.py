"""This module contains transformers that apply numeric functions."""

from __future__ import annotations

from typing import TYPE_CHECKING, Any, ClassVar, Optional, Union

import narwhals as nw
import numpy as np
import pandas as pd
from beartype import beartype
from sklearn.cluster import KMeans
from sklearn.decomposition import PCA
from sklearn.preprocessing import (
    MaxAbsScaler,
    MinMaxScaler,
    PolynomialFeatures,
    StandardScaler,
)
from typing_extensions import deprecated

from tubular._utils import (
    _convert_dataframe_to_narwhals,
    _return_narwhals_or_native_dataframe,
    block_from_json,
)
from tubular.base import BaseTransformer, DataFrameMethodTransformer
from tubular.mixins import (
    CheckNumericMixin,
    DropOriginalMixin,
    NewColumnNameMixin,
    TwoColumnMixin,
)
<<<<<<< HEAD
from tubular.types import DataFrame, FloatTypeAnnotated, ListOfTwoStrs
=======
from tubular.types import DataFrame, ListOfOneStr, PositiveNumber
>>>>>>> db645527

if TYPE_CHECKING:
    from narwhals.typing import FrameT, IntoSeriesT


class BaseNumericTransformer(BaseTransformer, CheckNumericMixin):
    """
    Extends BaseTransformer for datetime scenarios.

    Parameters
    ----------
    columns : List[str]
        List of columns to be operated on.

    **kwargs
        Arbitrary keyword arguments passed onto BaseTransformer.init method.

    Attributes
    ----------
    columns : List[str]
        List of columns to be operated on

    built_from_json: bool
        indicates if transformer was reconstructed from json, which limits it's supported
        functionality to .transform

    polars_compatible : bool
        class attribute, indicates whether transformer has been converted to polars/pandas agnostic narwhals framework

    FITS: bool
        class attribute, indicates whether transform requires fit to be run first

    jsonable: bool
        class attribute, indicates if transformer supports to/from_json methods

    Example:
    --------
    >>> BaseNumericTransformer(
    ... columns='a',
    ...    )
    BaseNumericTransformer(columns=['a'])

    """

    polars_compatible = True

    jsonable = False

    FITS = False

    def __init__(self, columns: list[str], **kwargs: dict[str, bool]) -> None:
        super().__init__(columns=columns, **kwargs)

    @nw.narwhalify
    def fit(
        self,
        X: FrameT,
        y: nw.Series | None = None,
    ) -> BaseNumericTransformer:
        """Base fit method. Validates data and attributes prior to the child objects fit logic.

        Parameters
        ----------
        X : pd/pl.DataFrame
            A dataframe containing the required columns

        y : pd/pl.Series | None
            Required for pipeline.

        Example:
        --------
        >>> import polars as pl

        >>> transformer = BaseNumericTransformer(
        ... columns='a',
        ...    )

        >>> test_df = pl.DataFrame({'a': [1,2], 'b': [3,4]})

        >>> transformer.fit(test_df)
        BaseNumericTransformer(columns=['a'])

        """

        super().fit(X, y)

        CheckNumericMixin.check_numeric_columns(self, X[self.columns])

        return self

    @beartype
    def transform(
        self,
        X: DataFrame,
        return_native_override: Optional[bool] = None,
    ) -> DataFrame:
        """Base transform method. Validates data and attributes prior to the child objects tranform logic.

        Parameters
        ----------
        X : pd/pl.DataFrame
            Data to transform.

        return_native_override: Optional[bool]
            Option to override return_native attr in transformer, useful when calling parent
            methods
        Returns
        -------
        X : pd/pl.DataFrame
            Validated data

        >>> import polars as pl

        >>> transformer = BaseNumericTransformer(
        ... columns='a',
        ...    )

        >>> test_df = pl.DataFrame({'a': [1,2], 'b': [3,4]})

        >>> # base class has no effect on datag
        >>> transformer.transform(test_df)
        shape: (2, 2)
        ┌─────┬─────┐
        │ a   ┆ b   │
        │ --- ┆ --- │
        │ i64 ┆ i64 │
        ╞═════╪═════╡
        │ 1   ┆ 3   │
        │ 2   ┆ 4   │
        └─────┴─────┘
        """
        X = _convert_dataframe_to_narwhals(X)
        return_native = self._process_return_native(return_native_override)
        X = super().transform(X, return_native_override=False)

        CheckNumericMixin.check_numeric_columns(self, X[self.columns])

        return _return_narwhals_or_native_dataframe(X, return_native)


class OneDKmeansTransformer(BaseNumericTransformer, DropOriginalMixin):
    """Transformer that generates a new column based on kmeans algorithm.
    Transformer runs the kmeans algorithm based on given number of clusters and then identifies the bins' cuts based on the results.
    Finally it passes them into the a cut function.

    Parameters
    ----------
    column : str
        Name of the column to discretise.

    new_column_name : str
        Name given to the new discrete column.

    n_clusters : int, default = 8
        The number of clusters to form as well as the number of centroids to generate.

    n_init "auto" or int, default="auto"
        Number of times the k-means algorithm is run with different centroid seeds.
        The final results is the best output of n_init consecutive runs in terms of inertia.
        Several runs are recommended for sparse high-dimensional problems (see `Clustering sparse data with k-means <https://scikit-learn.org/stable/auto_examples/text/plot_document_clustering.html#kmeans-sparse-high-dim>`__).

        When n_init='auto', the number of runs depends on the value of init: 10 if using init='random' or init is a callable;
        1 if using init='k-means++' or init is an array-like.(Init is an arg in kmeans_kwargs. If init is not set then it defaults to k-means++ so n_init defaults to 1)

    drop_original : bool, default=False
        Should the original columns to be transformed be dropped after applying the
        OneDKmeanstransformer?

    kmeans_kwargs : dict, default = {}
        A dictionary of keyword arguments to be passed to the sklearn KMeans method when it is called in fit.

    **kwargs
        Arbitrary keyword arguments passed onto BaseTransformer.init().

    Attributes
    ----------

    built_from_json: bool
        indicates if transformer was reconstructed from json, which limits it's supported
        functionality to .transform

    polars_compatible : bool
        class attribute, indicates whether transformer has been converted to polars/pandas agnostic narwhals framework

    FITS: bool
        class attribute, indicates whether transform requires fit to be run first

    jsonable: bool
        class attribute, indicates if transformer supports to/from_json methods

    Example:
    --------
    >>> OneDKmeansTransformer(
    ... columns='a',
    ... n_clusters=2,
    ... new_column_name="new",
    ... drop_original=False,
    ... kmeans_kwargs={"random_state": 42},
    ...    )
    OneDKmeansTransformer(columns=['a'], kmeans_kwargs={'random_state': 42},
                          n_clusters=2, new_column_name='new')

    """

    polars_compatible = True

    jsonable = False

    FITS = True

    @beartype
    def __init__(
        self,
        columns: Union[
            str,
            ListOfOneStr,
        ],
        new_column_name: str,
        n_init: Union[str, int] = "auto",
        n_clusters: int = 8,
        drop_original: bool = False,
        kmeans_kwargs: Optional[dict[str, object]] = None,
        **kwargs: dict[str, bool],
    ) -> None:
        if kmeans_kwargs is None:
            kmeans_kwargs = {}

        self.n_clusters = n_clusters
        self.new_column_name = new_column_name
        self.n_init = n_init
        self.kmeans_kwargs = kmeans_kwargs
        self.drop_original = drop_original

        if isinstance(columns, str):
            self.columns = [columns]
        else:
            self.columns = columns

        super().__init__(columns=[columns], **kwargs)

    def get_feature_names_out(self) -> list[str]:
        """list features modified/created by the transformer

        Returns
        -------
        list[str]:
            list of features modified/created by the transformer

        Examples
        --------

        >>> transformer = OneDKmeansTransformer(
        ... columns='a',
        ... n_clusters=2,
        ... new_column_name="kmeans_column",
        ... drop_original=False,
        ... kmeans_kwargs={"random_state": 42},
        ...  )

        >>> transformer.get_feature_names_out()
        ['kmeans_column']
        """

        return [
            self.new_column_name,
        ]

    @nw.narwhalify
    def fit(self, X: FrameT, y: IntoSeriesT | None = None) -> OneDKmeansTransformer:
        """Fit transformer to input data.

        Parameters
        ----------
        X : pd/pl.DataFrame
            Dataframe with columns to learn scaling values from.

        y : None
            Required for pipeline.

        Example:
        --------
        >>> import polars as pl

        >>> transformer=OneDKmeansTransformer(
        ... columns='a',
        ... n_clusters=2,
        ... new_column_name="new",
        ... drop_original=False,
        ... kmeans_kwargs={"random_state": 42},
        ...    )

        >>> test_df=pl.DataFrame({'a': [1,2,3,4],  'b': [5,6,7,8]})

        >>> transformer.fit(test_df)
        OneDKmeansTransformer(columns=['a'], kmeans_kwargs={'random_state': 42},
                              n_clusters=2, new_column_name='new')

        """

        super().fit(X, y)

        X = nw.from_native(X)

        # Check that X does not contain Nans and return ValueError.
        if (
            X.select(nw.col(self.columns[0]).is_null().any()).to_numpy().ravel()[0]
            or X.select(nw.col(self.columns[0]).is_nan().any()).to_numpy().ravel()[0]
        ):
            msg = f"{self.classname()}: X should not contain missing values."
            raise ValueError(msg)

        kmeans = KMeans(
            n_clusters=self.n_clusters,
            n_init=self.n_init,
            **self.kmeans_kwargs,
        )

        native_backend = nw.get_native_namespace(X).__name__
        groups = kmeans.fit_predict(X.select(self.columns[0]).to_numpy())

        X = X.with_columns(
            nw.new_series(
                name="groups",
                values=np.copy(groups),
                backend=native_backend,
            ),
        )

        self.bins = (
            X.group_by("groups")
            .agg(
                nw.col(self.columns[0]).max(),
            )
            .sort(self.columns[0])
            .select(self.columns[0])
            .to_numpy()
            .ravel()
        )
        return self

    @nw.narwhalify
    def transform(self, X: FrameT) -> FrameT:
        """Generate from input pd/pl.DataFrame (X) bins based on Kmeans results and add this column or columns in X.

        Parameters
        ----------
        X : pl/pd.DataFrame
            Data to transform.

        Returns
        -------
        X : pl/pd.DataFrame
            Input X with additional cluster column added.

        Example:
        --------
        >>> import polars as pl

        >>> transformer=OneDKmeansTransformer(
        ... columns='a',
        ... n_clusters=2,
        ... new_column_name="new",
        ... drop_original=False,
        ... kmeans_kwargs={"random_state": 42},
        ...    )

        >>> test_df=pl.DataFrame({'a': [1,2,3,4],  'b': [5,6,7,8]})

        >>> _=transformer.fit(test_df)
        >>> transformer.transform(test_df)
        shape: (4, 3)
        ┌─────┬─────┬─────┐
        │ a   ┆ b   ┆ new │
        │ --- ┆ --- ┆ --- │
        │ i64 ┆ i64 ┆ i64 │
        ╞═════╪═════╪═════╡
        │ 1   ┆ 5   ┆ 0   │
        │ 2   ┆ 6   ┆ 0   │
        │ 3   ┆ 7   ┆ 0   │
        │ 4   ┆ 8   ┆ 1   │
        └─────┴─────┴─────┘
        """
        X = super().transform(X)

        X = nw.from_native(X)
        native_backend = nw.get_native_namespace(X).__name__

        groups = np.digitize(
            X.select(self.columns[0]).to_numpy().ravel(),
            bins=self.bins,
            right=True,
        )

        X = X.with_columns(
            nw.new_series(
                name=self.new_column_name,
                values=groups,
                backend=native_backend,
            ),
        )
        return self.drop_original_column(X, self.drop_original, self.columns[0])


# DEPRECATED TRANSFORMERS
@deprecated(
    """This transformer has not been selected for conversion to polars/narwhals,
    and so has been deprecated. If it is useful to you, please raise an issue
    for it to be modernised
    """,
)
class LogTransformer(BaseNumericTransformer, DropOriginalMixin):
    """Transformer to apply log transformation.

    Transformer has the option to add 1 to the columns to log and drop the
    original columns.

    Parameters
    ----------
    columns : None or str or list
        Columns to log transform.

    base : None or float/int
        Base for log transform. If None uses natural log.

    add_1 : bool
        Should a constant of 1 be added to the columns to be transformed prior to
        applying the log transform?

    drop_original : bool
        Should the original columns to be transformed be dropped after applying the
        log transform?

    suffix : str, default = '_log'
        The suffix to add onto the end of column names for new columns.

    **kwargs
        Arbitrary keyword arguments passed onto BaseTransformer.init method.

    Attributes
    ----------
    add_1 : bool
        The name of the column or columns to be assigned to the output of running the
        pandas method in transform.

    drop_original : bool
        The name of the pandas.DataFrame method to call.

    suffix : str
        The suffix to add onto the end of column names for new columns.

    built_from_json: bool
        indicates if transformer was reconstructed from json, which limits it's supported
        functionality to .transform

    polars_compatible : bool
        class attribute, indicates whether transformer has been converted to polars/pandas agnostic narwhals framework

    FITS: bool
        class attribute, indicates whether transform requires fit to be run first

    jsonable: bool
        class attribute, indicates if transformer supports to/from_json methods

    """

    polars_compatible = False

    jsonable = False

    FITS = False

    @beartype
    def __init__(
        self,
        columns: Optional[Union[str, list[str]]],
        base: Optional[PositiveNumber] = None,
        add_1: bool = False,
        drop_original: bool = True,
        suffix: str = "log",
        **kwargs: dict[str, bool],
    ) -> None:
        super().__init__(columns=columns, **kwargs)

        self.drop_original = drop_original
        self.base = base
        self.add_1 = add_1
        self.suffix = suffix

    def transform(self, X: pd.DataFrame) -> pd.DataFrame:
        """Applies the log transform to the specified columns.

        If the drop attribute is True then the original columns are dropped. If
        the add_1 attribute is True then the original columns + 1 are logged.

        Parameters
        ----------
        X : pd.DataFrame
            The dataframe to be transformed.

        Returns
        -------
        X : pd.DataFrame
            The dataframe with the specified columns logged, optionally dropping the original
            columns if self.drop is True.

        """
        X = super().transform(X)

        new_column_names = [f"{column}_{self.suffix}" for column in self.columns]

        if self.add_1:
            if (X[self.columns] <= -1).sum().sum() > 0:
                msg = f"{self.classname()}: values less than or equal to 0 in columns (after adding 1), make greater than 0 before using transform"
                raise ValueError(msg)

            if self.base is None:
                X[new_column_names] = np.log1p(X[self.columns])

            else:
                X[new_column_names] = np.log1p(X[self.columns]) / np.log(self.base)

        else:
            if (X[self.columns] <= 0).sum().sum() > 0:
                msg = f"{self.classname()}: values less than or equal to 0 in columns, make greater than 0 before using transform"
                raise ValueError(msg)

            if self.base is None:
                X[new_column_names] = np.log(X[self.columns])

            else:
                X[new_column_names] = np.log(X[self.columns]) / np.log(self.base)

        return self.drop_original_column(X, self.drop_original, self.columns)


@deprecated(
    """This transformer has not been selected for conversion to polars/narwhals,
    and so has been deprecated. If it is useful to you, please raise an issue
    for it to be modernised
    """,
)
class CutTransformer(BaseNumericTransformer):
    """Class to bin a column into discrete intervals.

    Class simply uses the [pd.cut](https://pandas.pydata.org/pandas-docs/stable/reference/api/pandas.cut.html)
    method on the specified column.

    Parameters
    ----------
    column : str
        Name of the column to discretise.

    new_column_name : str
        Name given to the new discrete column.

    cut_kwargs : dict, default = {}
        A dictionary of keyword arguments to be passed to the pd.cut method when it is called in transform.

    **kwargs
        Arbitrary keyword arguments passed onto BaseTransformer.init().

    Attributes
    ----------

    built_from_json: bool
        indicates if transformer was reconstructed from json, which limits it's supported
        functionality to .transform

    polars_compatible : bool
        class attribute, indicates whether transformer has been converted to polars/pandas agnostic narwhals framework

    FITS: bool
        class attribute, indicates whether transform requires fit to be run first

    jsonable: bool
        class attribute, indicates if transformer supports to/from_json methods

    """

    polars_compatible = False

    jsonable = False

    FITS = False

    def __init__(
        self,
        column: str,
        new_column_name: str,
        cut_kwargs: dict[str, object] | None = None,
        **kwargs: dict[str, bool],
    ) -> None:
        if type(column) is not str:
            msg = f"{self.classname()}: column arg (name of column) should be a single str giving the column to discretise"
            raise TypeError(msg)

        if type(new_column_name) is not str:
            msg = f"{self.classname()}: new_column_name must be a str"
            raise TypeError(msg)

        if cut_kwargs is None:
            cut_kwargs = {}
        else:
            if type(cut_kwargs) is not dict:
                msg = f"{self.classname()}: cut_kwargs should be a dict but got type {type(cut_kwargs)}"
                raise TypeError(msg)

        for i, k in enumerate(cut_kwargs.keys()):
            if type(k) is not str:
                msg = f"{self.classname()}: unexpected type ({type(k)}) for cut_kwargs key in position {i}, must be str"
                raise TypeError(msg)

        self.cut_kwargs = cut_kwargs
        self.new_column_name = new_column_name

        # This attribute is not for use in any method, use 'columns' instead.
        # Here only as a fix to allow string representation of transformer.
        self.column = column

        super().__init__(columns=[column], **kwargs)

    def transform(self, X: pd.DataFrame) -> pd.DataFrame:
        """Discretise specified column using pd.cut.

        Parameters
        ----------
        X : pd.DataFrame
            Data with column to transform.

        """
        X = super().transform(X)

        X[self.new_column_name] = pd.cut(
            X[self.columns[0]].to_numpy(),
            **self.cut_kwargs,
        )

        return X


@deprecated(
    """This transformer has not been selected for conversion to polars/narwhals,
    and so has been deprecated. If aspects of it have been useful to you, please raise an issue
    for it to be replaced with more specific transformers
    """,
)
class TwoColumnOperatorTransformer(
    NewColumnNameMixin,
    TwoColumnMixin,
    DataFrameMethodTransformer,
    BaseNumericTransformer,
):
    """This transformer applies a pandas.DataFrame method to two columns (add, sub, mul, div, mod, pow).

    Transformer assigns the output of the method to a new column. The method will be applied
    in the form (column 1)operator(column 2), so order matters (if the method does not commute). It is possible to
    supply other key word arguments to the transform method, which will be passed to the pandas.DataFrame method being called.

    Parameters
    ----------
    pd_method_name : str
        The name of the pandas.DataFrame method to be called.

    column1_name : str
        The name of the 1st column in the operation.

    column2_name : str
        The name of the 2nd column in the operation.

    new_column_name : str
        The name of the new column that the output is assigned to.

    pd_method_kwargs : dict, default =  {'axis':0}
        Dictionary of method kwargs to be passed to pandas.DataFrame method. Must contain an entry for axis, set to either 1 or 0.

    **kwargs :
        Arbitrary keyword arguments passed onto BaseTransformer.__init__().

    Attributes
    ----------
    pd_method_name : str
        The name of the pandas.DataFrame method to be called.

    columns : list
        list containing two string items: [column1_name, column2_name] The first will be operated upon by the
        chosen pandas method using the second.

    column2_name : str
        The name of the 2nd column in the operation.

    new_column_name : str
        The name of the new column that the output is assigned to.

    pd_method_kwargs : dict
        Dictionary of method kwargs to be passed to pandas.DataFrame method.

    built_from_json: bool
        indicates if transformer was reconstructed from json, which limits it's supported
        functionality to .transform

    polars_compatible : bool
        class attribute, indicates whether transformer has been converted to polars/pandas agnostic narwhals framework

    FITS: bool
        class attribute, indicates whether transform requires fit to be run first

    jsonable: bool
        class attribute, indicates if transformer supports to/from_json methods

    """

    polars_compatible = False

    jsonable = False

    FITS = False

    def __init__(
        self,
        pd_method_name: str,
        columns: list[str],
        new_column_name: str,
        pd_method_kwargs: dict[str, object] | None = None,
        **kwargs: dict[str, bool],
    ) -> None:
        """Performs input checks not done in either DataFrameMethodTransformer.__init__ or BaseTransformer.__init__."""
        if pd_method_kwargs is None:
            pd_method_kwargs = {"axis": 0}
        else:
            if "axis" not in pd_method_kwargs:
                msg = f'{self.classname()}: pd_method_kwargs must contain an entry "axis" set to 0 or 1'
                raise ValueError(msg)
            if pd_method_kwargs["axis"] not in [0, 1]:
                msg = f"{self.classname()}: pd_method_kwargs 'axis' must be 0 or 1"
                raise ValueError(msg)

        # check_and_set_new_column_name function needs to be called before calling DataFrameMethodTransformer.__init__
        # DFTransformer uses 'new_column_names' not 'new_column_name' so generic tests fail on regex if not ordered in this way
        self.check_and_set_new_column_name(new_column_name)

        # call DataFrameMethodTransformer.__init__
        # This class will inherit all the below attributes from DataFrameMethodTransformer
        super().__init__(
            new_column_names=new_column_name,
            pd_method_name=pd_method_name,
            columns=columns,
            pd_method_kwargs=pd_method_kwargs,
            **kwargs,
        )

        self.check_two_columns(columns)
        self.column1_name = columns[0]
        self.column2_name = columns[1]

    def transform(self, X: pd.DataFrame) -> pd.DataFrame:
        """Transform input data by applying the chosen method to the two specified columns.

        Args:
        ----
            X (pd.DataFrame): Data to transform.

        Returns:
        -------
            pd.DataFrame: Input X with an additional column.
        """
        # call appropriate parent transforms
        X = super(DataFrameMethodTransformer, self).transform(X)
        X = super(BaseNumericTransformer, self).transform(X)

        X[self.new_column_name] = getattr(X[[self.column1_name]], self.pd_method_name)(
            X[self.column2_name],
            **self.pd_method_kwargs,
        )

        return X


@deprecated(
    """This transformer has not been selected for conversion to polars/narwhals,
    and so has been deprecated. If it is useful to you, please raise an issue
    for it to be modernised
    """,
)
class ScalingTransformer(BaseNumericTransformer):
    """Transformer to perform scaling of numeric columns.

    Transformer can apply min max scaling, max absolute scaling or standardisation (subtract mean and divide by std).
    The transformer uses the appropriate sklearn.preprocessing scaler.

    Parameters
    ----------
    columns : str, list or None
        Name of the columns to apply scaling to.

    scaler_type : str
        Type of scaler to use, must be one of 'min_max', 'max_abs' or 'standard'. The corresponding
        sklearn.preprocessing scaler used in each case is MinMaxScaler, MaxAbsScaler or StandardScaler.

    scaler_kwargs : dict, default = {}
        A dictionary of keyword arguments to be passed to the scaler object when it is initialised.

    **kwargs
        Arbitrary keyword arguments passed onto BaseTransformer.init().

    Attributes
    ----------

    built_from_json: bool
        indicates if transformer was reconstructed from json, which limits it's supported
        functionality to .transform

    polars_compatible : bool
        class attribute, indicates whether transformer has been converted to polars/pandas agnostic narwhals framework

    FITS: bool
        class attribute, indicates whether transform requires fit to be run first

    jsonable: bool
        class attribute, indicates if transformer supports to/from_json methods

    """

    polars_compatible = False

    jsonable = False

    FITS = True

    # Dictionary mapping scaler types to their corresponding sklearn classes
    scaler_options: ClassVar[
        dict[str, Union[MinMaxScaler, MaxAbsScaler, StandardScaler]]
    ] = {
        "min_max": MinMaxScaler,
        "max_abs": MaxAbsScaler,
        "standard": StandardScaler,
    }

    def __init__(
        self,
        columns: str | list[str] | None,
        scaler_type: str,
        scaler_kwargs: dict[str, object] | None = None,
        **kwargs: dict[str, bool],
    ) -> None:
        if scaler_kwargs is None:
            scaler_kwargs = {}

        # Validate scaler_kwargs type
        if not isinstance(scaler_kwargs, dict):
            msg = f"{self.classname()}: scaler_kwargs should be a dict but got type {type(scaler_kwargs)}"
            raise TypeError(msg)

        for i, k in enumerate(scaler_kwargs.keys()):
            if not isinstance(k, str):
                msg = f"{self.classname()}: unexpected type ({type(k)}) for scaler_kwargs key in position {i}, must be str"
                raise TypeError(msg)

        # Validate scaler_type
        if scaler_type not in self.scaler_options:
            allowed_scaler_values = list(self.scaler_options.keys())
            msg = f"{self.classname()}: scaler_type should be one of; {allowed_scaler_values}"
            raise ValueError(msg)

        # Initialize scaler using the dictionary
        self.scaler = self.scaler_options[scaler_type](**scaler_kwargs)
        # This attribute is not for use in any method
        # Here only as a fix to allow string representation of transformer.
        self.scaler_kwargs = scaler_kwargs
        self.scaler_type = scaler_type

        super().__init__(columns=columns, **kwargs)

    def fit(self, X: pd.DataFrame, y: pd.Series | None = None) -> ScalingTransformer:
        """Fit scaler to input data.

        Parameters
        ----------
        X : pd.DataFrame
            Dataframe with columns to learn scaling values from.

        y : None
            Required for pipeline.

        """
        super().fit(X, y)
        self.scaler.fit(X[self.columns])
        return self

    def transform(self, X: pd.DataFrame) -> pd.DataFrame:
        """Transform input data X with fitted scaler.

        Parameters
        ----------
        X : pd.DataFrame
            Dataframe containing columns to be scaled.

        Returns
        -------
        X : pd.DataFrame
            Input X with columns scaled.

        """
        X = super().transform(X)

        X[self.columns] = self.scaler.transform(X[self.columns])

        return X


@deprecated(
    """This transformer has not been selected for conversion to polars/narwhals,
    and so has been deprecated. If it is useful to you, please raise an issue
    for it to be modernised
    """,
)
class InteractionTransformer(BaseNumericTransformer):
    """Transformer that generates interaction features.
    Transformer generates a new column  for all combinations from the selected columns up to the maximum degree
    provided. (For sklearn version higher than 1.0.0>, only interaction of a degree higher or equal to the minimum
    degree would be computed).
    Each interaction column consists of the product of the specific combination of columns.
    Ex: with 3 columns provided ["a","b","c"], if max degree is 3, the total possible combinations are :
    - of degree 1 : ["a","b","c"]
    - of degree 2 : ["a b","b c","a c"]
    - of degree 3 : ["a b c"].

    Parameters
    ----------
        columns : None or list or str
            Columns to apply the transformer to. If a str is passed this is put into a list. Value passed
            in columns is saved in the columns attribute on the object. Note this has no default value so
            the user has to specify the columns when initialising the transformer. This is avoid likely
            when the user forget to set columns, in this case all columns would be picked up when super
            transform runs.
        min_degree : int
            minimum degree of interaction features to be considered. For example if min_degree=3, only interaction
            columns from at least 3 columns would be generated. NB- only applies if sklearn version is 1.0.0>=
        max_degree : int
            maximum degree of interaction features to be considered. For example if max_degree=3, only interaction
            columns from up to 3 columns would be generated.


    Attributes
    ----------
        min_degree : int
            minimum degree of interaction features to be considered

        max_degree : int
            maximum degree of interaction features to be considered

        nb_features_to_interact : int
            number of selected columns from which interactions should be computed. (=len(columns))

        nb_combinations : int
            number of new interaction features

        interaction_colname : list
            names of each new interaction feature. The name of an interaction feature is the combinations of previous
            column names joined with a whitespace. Interaction feature of ["col1","col2","col3] would be "col1 col2 col3".

        nb_feature_out : int
            number of total columns of transformed dataset, including new interaction features

        built_from_json: bool
            indicates if transformer was reconstructed from json, which limits it's supported
            functionality to .transform

        polars_compatible : bool
            class attribute, indicates whether transformer has been converted to polars/pandas agnostic narwhals framework

        FITS: bool
            class attribute, indicates whether transform requires fit to be run first

        jsonable: bool
            class attribute, indicates if transformer supports to/from_json methods

    """

    polars_compatible = False

    jsonable = False

    FITS = False

    def __init__(
        self,
        columns: str | list[str] | None,
        min_degree: int = 2,
        max_degree: int = 2,
        **kwargs: dict[str, bool],
    ) -> None:
        super().__init__(columns=columns, **kwargs)

        if len(columns) < 2:
            msg = f"{self.classname()}: number of columns must be equal or greater than 2, got {len(columns)} column."
            raise ValueError(msg)

        if type(min_degree) is int:
            if min_degree < 2:
                msg = f"{self.classname()}: min_degree must be equal or greater than 2, got {min_degree}"
                raise ValueError(msg)
            self.min_degree = min_degree
        else:
            msg = f"{self.classname()}: unexpected type ({type(min_degree)}) for min_degree, must be int"
            raise TypeError(msg)
        if type(max_degree) is int:
            if min_degree > max_degree:
                msg = f"{self.classname()}: max_degree must be equal or greater than min_degree"
                raise ValueError(msg)
            self.max_degree = max_degree
            if max_degree > len(columns):
                msg = f"{self.classname()}: max_degree must be equal or lower than number of columns"
                raise ValueError(msg)
            self.max_degree = max_degree
            if max_degree > len(columns):
                msg = f"{self.classname()}: max_degree must be equal or lower than number of columns"
                raise ValueError(msg)
            self.max_degree = max_degree
        else:
            msg = f"{self.classname()}: unexpected type ({type(max_degree)}) for max_degree, must be int"
            raise TypeError(msg)

        self.nb_features_to_interact = len(self.columns)
        self.nb_combinations = -1
        self.interaction_colname = []
        self.nb_feature_out = -1

    def transform(self, X: pd.DataFrame) -> pd.DataFrame:
        """Generate from input pandas DataFrame (X) new interaction features using the "product" pandas.DataFrame method
         and add this column or columns in X.

        Parameters
        ----------
        X : pd.DataFrame
            Data to transform.

        Returns
        -------
        X : pd.DataFrame
            Input X with additional column or columns (self.interaction_colname) added. These contain the output of
            running the  product pandas DataFrame method on identified combinations.

        """
        X = super().transform(X)

        try:
            interaction_combination_index = PolynomialFeatures._combinations(
                n_features=self.nb_features_to_interact,
                min_degree=self.min_degree,
                max_degree=self.max_degree,
                interaction_only=True,
                include_bias=False,
            )
        except TypeError as err:
            if (
                str(err)
                == "_combinations() got an unexpected keyword argument 'min_degree'"
            ):
                interaction_combination_index = PolynomialFeatures._combinations(
                    n_features=self.nb_features_to_interact,
                    degree=self.max_degree,
                    interaction_only=True,
                    include_bias=False,
                )
            else:
                raise err

        interaction_combination_colname = [
            [self.columns[col_idx] for col_idx in interaction_combination]
            for interaction_combination in interaction_combination_index
        ]
        self.nb_combinations = len(interaction_combination_colname)
        self.nb_feature_out = self.nb_combinations + len(X)

        self.interaction_colname = [
            " ".join(interaction_combination)
            for interaction_combination in interaction_combination_colname
        ]

        for inter_idx in range(len(interaction_combination_colname)):
            X[self.interaction_colname[inter_idx]] = X[
                interaction_combination_colname[inter_idx]
            ].product(axis=1, skipna=False)

        return X


@deprecated(
    """This transformer has not been selected for conversion to polars/narwhals,
    and so has been deprecated. If it is useful to you, please raise an issue
    for it to be modernised
    """,
)
class PCATransformer(BaseNumericTransformer):
    """Transformer that generates variables using Principal component analysis (PCA).
    Linear dimensionality reduction using Singular Value Decomposition of the
    data to project it to a lower dimensional space.

    It is based on sklearn class sklearn.decomposition.PCA

    Parameters
    ----------
        columns : None or list or str
            Columns to apply the transformer to. If a str is passed this is put into a list. Value passed
            in columns is saved in the columns attribute on the object. Note this has no default value so
            the user has to specify the columns when initialising the transformer. When the user forget to set columns,
            all columns would be picked up when super transform runs.
        n_components : int, float or 'mle', default=None
            Number of components to keep.
            if n_components is not set all components are kept::
                n_components == min(n_samples, n_features)
            If ``n_components == 'mle'`` and ``svd_solver == 'full'``, Minka's
            MLE is used to guess the dimension. Use of ``n_components == 'mle'``
            will interpret ``svd_solver == 'auto'`` as ``svd_solver == 'full'``.
            If ``0 < n_components < 1`` and ``svd_solver == 'full'``, select the
            number of components such that the amount of variance that needs to be
            explained is greater than the percentage specified by n_components.
            If ``svd_solver == 'arpack'``, the number of components must be
             strictly less than the minimum of n_features and n_samples.
            Hence, the None case results in::
                n_components == min(n_samples, n_features) - 1   svd_solver='auto', tol=0.0,  n_oversamples=10, random_state=None
        svd_solver : {'auto', 'full', 'arpack', 'randomized'}, default='auto'
            If auto :
                The solver is selected by a default policy based on `X.shape` and
                `n_components`: if the input data is larger than 500x500 and the
                number of components to extract is lower than 80% of the smallest
                dimension of the data, then the more efficient 'randomized'
                method is enabled. Otherwise the exact full SVD is computed and
                optionally truncated afterwards.
            If full :
                run exact full SVD calling the standard LAPACK solver via
                `scipy.linalg.svd` and select the components by postprocessing
            If arpack :
                run SVD truncated to n_components calling ARPACK solver via
                `scipy.sparse.linalg.svds`. It requires strictly
                0 < n_components < min(X.shape)
            If randomized :
                run randomized SVD by the method of Halko et al.
            .. sklearn versionadded:: 0.18.0

        random_state : int, RandomState instance or None, default=None
            Used when the 'arpack' or 'randomized' solvers are used. Pass an int
            for reproducible results across multiple function calls.
            .. sklearn versionadded:: 0.18.0
        pca_column_prefix : str, prefix added to each the n components features generated. Default is "pca_"
            example: if n_components = 3, new columns would be 'pca_0','pca_1','pca_2'.

    Attributes
    ----------
    pca : PCA class from sklearn.decomposition

    n_components_ : int
        The estimated number of components. When n_components is set
        to 'mle' or a number between 0 and 1 (with svd_solver == 'full') this
        number is estimated from input data. Otherwise it equals the parameter
        n_components, or the lesser value of n_features and n_samples
        if n_components is None.

    feature_names_out: list or None
        list of feature name representing the new dimensions.

    built_from_json: bool
        indicates if transformer was reconstructed from json, which limits it's supported
        functionality to .transform

    polars_compatible : bool
        class attribute, indicates whether transformer has been converted to polars/pandas agnostic narwhals framework

    FITS: bool
        class attribute, indicates whether transform requires fit to be run first

    jsonable: bool
        class attribute, indicates if transformer supports to/from_json methods

    """

    polars_compatible = False

    jsonable = False

    FITS = True

    def __init__(
        self,
        columns: str | list[str] | None,
        n_components: int = 2,
        svd_solver: str = "auto",
        random_state: int | np.random.RandomState = None,
        pca_column_prefix: str = "pca_",
        **kwargs: dict[str, bool],
    ) -> None:
        super().__init__(columns=columns, **kwargs)

        if type(n_components) is int:
            if n_components < 1:
                msg = f"{self.classname()}:n_components must be strictly positive got {n_components}"
                raise ValueError(msg)
            self.n_components = n_components
        elif type(n_components) is float:
            if 0 < n_components < 1:
                self.n_components = n_components
            else:
                msg = f"{self.classname()}:n_components must be strictly positive and must be of type int when greater than or equal to 1. Got {n_components}"
                raise ValueError(msg)

        else:
            if n_components == "mle":
                self.n_components = n_components
            else:
                msg = f"{self.classname()}:unexpected type {type(n_components)} for n_components, must be int, float (0-1) or equal to 'mle'."
                raise TypeError(msg)

        if type(svd_solver) is str:
            if svd_solver not in ["auto", "full", "arpack", "randomized"]:
                msg = f"{self.classname()}:svd_solver {svd_solver} is unknown. Please select among 'auto', 'full', 'arpack', 'randomized'."
                raise ValueError(msg)
            self.svd_solver = svd_solver
        else:
            msg = f"{self.classname()}:unexpected type {type(svd_solver)} for svd_solver, must be str"
            raise TypeError(msg)

        if type(random_state) is int or random_state is None:
            self.random_state = random_state
        else:
            msg = f"{self.classname()}:unexpected type {type(random_state)} for random_state, must be int or None."
            raise TypeError(msg)

        if (svd_solver == "arpack") and (n_components == "mle"):
            msg = f"{self.classname()}: n_components='mle' cannot be a string with svd_solver='arpack'"
            raise ValueError(msg)
        if (svd_solver in ["randomized", "arpack"]) and (type(n_components) is float):
            msg = f"{self.classname()}: n_components {n_components} cannot be a float with svd_solver='{svd_solver}'"
            raise TypeError(msg)

        if type(pca_column_prefix) is str:
            self.pca_column_prefix = pca_column_prefix
        else:
            msg = f"{self.classname()}:unexpected type {type(pca_column_prefix)} for pca_column_prefix, must be str"
            raise TypeError(msg)

        self.pca = PCA(
            n_components=self.n_components,
            svd_solver=self.svd_solver,
            random_state=self.random_state,
        )

        self.pca_column_prefix = pca_column_prefix
        self.feature_names_out = None
        self.n_components_ = None

    def fit(self, X: pd.DataFrame, y: pd.Series | None = None) -> pd.DataFrame:
        """Fit PCA to input data.

        Parameters
        ----------
        X : pd.DataFrame
            Dataframe with columns to learn scaling values from.

        y : None
            Required for pipeline.

        """
        super().fit(X, y)

        X = CheckNumericMixin.check_numeric_columns(self, X)

        if self.n_components != "mle":
            if 0 < self.n_components <= min(X[self.columns].shape):
                pass
            else:
                msg = f"{self.classname()}: n_components {self.n_components} must be between 1 and min(n_samples {X[self.columns].shape[0]}, n_features {X[self.columns].shape[1]}) is {min(X[self.columns].shape)} with svd_solver '{self.svd_solver}'"
                raise ValueError(msg)

        self.pca.fit(X[self.columns])
        self.n_components_ = self.pca.n_components_
        self.feature_names_out = [
            self.pca_column_prefix + str(i) for i in range(self.n_components_)
        ]

        return self

    def transform(self, X: pd.DataFrame) -> pd.DataFrame:
        """Generate from input pandas DataFrame (X) PCA features and add this column or columns in X.

        Parameters
        ----------
        X : pd.DataFrame
            Data to transform.

        Returns
        -------
        X : pd.DataFrame
            Input X with additional column or columns (self.interaction_colname) added. These contain the output of
            running the  product pandas DataFrame method on identified combinations.
        """
        X = super().transform(X)
        X = CheckNumericMixin.check_numeric_columns(self, X)
        X[self.feature_names_out] = self.pca.transform(X[self.columns])

        return X


class DifferenceTransformer(BaseNumericTransformer):
    """Transformer that performs subtraction operation between two columns.

    This transformer allows performing subtraction between two columns in a DataFrame
    and stores the result in a new column.

    Attributes
    ----------
    columns : ListOfTwoStrs
        List of exactly two column names to operate on. The second column is subtracted from the first.

    Example
    -------
    >>> transformer = DifferenceTransformer(columns=['a', 'b'])
    >>> transformer.columns
    ['a', 'b']
    """

    polars_compatible = True
    FITS = False
    jsonable = True

    @beartype
    def __init__(
        self,
        columns: ListOfTwoStrs,
        **kwargs: Optional[bool],
    ) -> None:
        """Initialize the DifferenceTransformer.

        Parameters
        ----------
        columns : ListOfTwoStrs
            List of exactly two column names to operate on. The second column is subtracted from the first.
        verbose : bool, default=False
            Whether to print verbose output during transformation.
        """
        super().__init__(columns=columns, **kwargs)

        # Set new_column_name or generate a default one
        self.new_column_name = f"{columns[0]}_minus_{columns[1]}"

    @beartype
    def transform(
        self,
        X: DataFrame,
    ) -> DataFrame:
        """Transform the DataFrame by applying the subtraction operation between two columns.

        Parameters
        ----------
        X : pd.DataFrame or pl.DataFrame
            DataFrame containing the columns to operate on.

        Returns
        -------
        pd.DataFrame or pl.DataFrame
            Transformed DataFrame with the new column containing the subtraction results.


        Example:
        --------
        >>> import polars as pl
        >>> transformer = DifferenceTransformer(columns=['a', 'b'])
        >>> test_df = pl.DataFrame({'a': [100, 200, 300], 'b': [80, 150, 200]})
        >>> transformer.transform(test_df)
        shape: (3, 3)
        ┌─────┬─────┬───────────┐
        │ a   ┆ b   ┆ a_minus_b │
        │ --- ┆ --- ┆ ---       │
        │ i64 ┆ i64 ┆ i64       │
        ╞═════╪═════╪═══════════╡
        │ 100 ┆ 80  ┆ 20        │
        │ 200 ┆ 150 ┆ 50        │
        │ 300 ┆ 200 ┆ 100       │
        └─────┴─────┴───────────┘
        """
        X = _convert_dataframe_to_narwhals(X)

        X = super().transform(X, return_native_override=False)

        # Create the subtraction expression
        expr = nw.col(self.columns[0]) - nw.col(self.columns[1])

        X = X.with_columns(expr.alias(self.new_column_name))

        return _return_narwhals_or_native_dataframe(X, self.return_native)

    def get_feature_names_out(self) -> list[str]:
        """Get the names of the output features.

        Returns
        -------
        list[str]
            List containing the name of the new column created by the transformation.
        """
        return [f"{self.columns[0]}_minus_{self.columns[1]}"]


class RatioTransformer(BaseNumericTransformer):
    """Transformer that performs division operation between two columns.

    This transformer allows performing division between two columns in a DataFrame
    and stores the result in a new column.

    Attributes
    ----------
    columns : ListOfTwoStrs
        List of exactly two column names to operate on. The first column is the numerator,
        and the second column is the denominator.
    return_dtype : str
        The dtype of the resulting column, either 'Float32' or 'Float64'.

    Example
    -------
    >>> transformer = RatioTransformer(columns=['a', 'b'], return_dtype='Float32')
    >>> transformer.columns
    ['a', 'b']
    >>> transformer.return_dtype
    'Float32'
    """

    polars_compatible = True
    FITS = False
    jsonable = True

    @block_from_json
    def to_json(self) -> dict[str, dict[str, Any]]:
        """Serialize the transformer to a JSON-compatible dictionary.

        Returns
        -------
        dict[str, dict[str, Any]]:
            JSON representation of the transformer, including init parameters.

        Examples
        --------
        >>> ratio_transformer = RatioTransformer(columns=['a', 'b'], return_dtype='Float32')
        >>> ratio_transformer.to_json()
        {'tubular_version': ..., 'classname': 'RatioTransformer', 'init': {'columns': ['a', 'b'], 'copy': False, 'verbose': False, 'return_native': True, 'return_dtype': 'Float32'}, 'fit': {}}
        """

        json_dict = super().to_json()
        json_dict["init"]["return_dtype"] = self.return_dtype

        return json_dict

    @beartype
    def __init__(
        self,
        columns: ListOfTwoStrs,
        return_dtype: FloatTypeAnnotated = "Float32",
        **kwargs: Optional[bool],
    ) -> None:
        """Initialize the RatioTransformer.

        Parameters
        ----------
        columns : ListOfTwoStrs
            List of exactly two column names to operate on. The first column is the numerator,
            and the second column is the denominator.
        return_dtype : str, default='Float32'
            The dtype of the resulting column, either 'Float32' or 'Float64'.
        """
        super().__init__(columns=columns, **kwargs)

        self.return_dtype = return_dtype

    @beartype
    def transform(
        self,
        X: DataFrame,
    ) -> DataFrame:
        """Transform the DataFrame by applying the division operation between two columns.

        Parameters
        ----------
        X : pd.DataFrame or pl.DataFrame
            DataFrame containing the columns to operate on.

        Returns
        -------
        pd.DataFrame or pl.DataFrame
            Transformed DataFrame with the new column containing the division results.

        Example:
        --------
        >>> import polars as pl
        >>> transformer = RatioTransformer(columns=['a', 'b'], return_dtype='Float32')
        >>> test_df = pl.DataFrame({'a': [100, 200, 300], 'b': [80, 150, 200]})
        >>> transformer.transform(test_df)
        shape: (3, 3)
        ┌─────┬─────┬────────────────┐
        │ a   ┆ b   ┆ a_divided_by_b │
        │ --- ┆ --- ┆ ---            │
        │ i64 ┆ i64 ┆ f32            │
        ╞═════╪═════╪════════════════╡
        │ 100 ┆ 80  ┆ 1.25           │
        │ 200 ┆ 150 ┆ 1.333333       │
        │ 300 ┆ 200 ┆ 1.5            │
        └─────┴─────┴────────────────┘
        """
        X = _convert_dataframe_to_narwhals(X)
        X = super().transform(X, return_native_override=False)

        # Create the division expression
        expr = (
            nw.when(nw.col(self.columns[1]) != 0)
            .then(nw.col(self.columns[0]) / nw.col(self.columns[1]))
            .otherwise(None)
            .cast(getattr(nw, self.return_dtype))
        )

        # Add the new column
        new_column_name = f"{self.columns[0]}_divided_by_{self.columns[1]}"
        X = X.with_columns(expr.alias(new_column_name))

        return _return_narwhals_or_native_dataframe(X, self.return_native)

    def get_feature_names_out(self) -> list[str]:
        """Get the names of the output features.

        Returns
        -------
        list[str]
            List containing the name of the new column created by the transformation.
        """
        return [f"{self.columns[0]}_divided_by_{self.columns[1]}"]<|MERGE_RESOLUTION|>--- conflicted
+++ resolved
@@ -30,11 +30,13 @@
     NewColumnNameMixin,
     TwoColumnMixin,
 )
-<<<<<<< HEAD
-from tubular.types import DataFrame, FloatTypeAnnotated, ListOfTwoStrs
-=======
-from tubular.types import DataFrame, ListOfOneStr, PositiveNumber
->>>>>>> db645527
+from tubular.types import (
+    DataFrame,
+    FloatTypeAnnotated,
+    ListOfOneStr,
+    ListOfTwoStrs,
+    PositiveNumber,
+)
 
 if TYPE_CHECKING:
     from narwhals.typing import FrameT, IntoSeriesT
