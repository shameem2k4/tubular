--- conflicted
+++ resolved
@@ -435,11 +435,7 @@
         return X
 
 
-<<<<<<< HEAD
 class ScalingTransformer(BaseNumericTransformer):
-=======
-class ScalingTransformer(CheckNumericMixin, BaseTransformer):
->>>>>>> b2157b9d
     """Transformer to perform scaling of numeric columns.
 
     Transformer can apply min max scaling, max absolute scaling or standardisation (subtract mean and divide by std).
@@ -504,11 +500,7 @@
 
         super().__init__(columns=columns, **kwargs)
 
-<<<<<<< HEAD
     def fit(self, X: pd.DataFrame, y: pd.Series | None = None) -> ScalingTransformer:
-=======
-    def fit(self, X: pd.DataFrame, y: pd.Series | None = None) -> pd.DataFrame:
->>>>>>> b2157b9d
         """Fit scaler to input data.
 
         Parameters
@@ -521,12 +513,6 @@
 
         """
         super().fit(X, y)
-<<<<<<< HEAD
-=======
-
-        X = CheckNumericMixin.check_numeric_columns(self, X)
-
->>>>>>> b2157b9d
         self.scaler.fit(X[self.columns])
         return self
 
@@ -546,11 +532,6 @@
         """
         X = super().transform(X)
 
-<<<<<<< HEAD
-=======
-        X = CheckNumericMixin.check_numeric_columns(self, X)
-
->>>>>>> b2157b9d
         X[self.columns] = self.scaler.transform(X[self.columns])
 
         return X
