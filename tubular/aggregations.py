--- conflicted
+++ resolved
@@ -80,9 +80,6 @@
 
         self.set_drop_original_column(drop_original)
 
-<<<<<<< HEAD
-    @nw.narwhalify
-=======
     @beartype
     def create_new_col_names(self, prefix: str) -> list[str]:
         """Automatically generate new column names based on the aggregation type.
@@ -100,7 +97,6 @@
         return [f"{prefix}_{agg}" for agg in self.aggregations]
 
     @beartype
->>>>>>> f1a7740e
     def transform(
         self,
         X: DataFrame,
@@ -190,15 +186,9 @@
     @beartype
     def transform(
         self,
-<<<<<<< HEAD
-        X: FrameT,
-    ) -> FrameT:
-        """Transforms the dataframe by aggregating rows over specified columns when grouped by key.
-=======
         X: DataFrame,
     ) -> DataFrame:
         """Transforms the dataframe by aggregating rows over specified columns.
->>>>>>> f1a7740e
 
         Parameters
         ----------
@@ -241,8 +231,11 @@
             X,
             self.drop_original,
             self.columns,
-<<<<<<< HEAD
-        )
+            return_native=False,
+        )
+
+        # Use mixin method to drop original columns
+        return _return_narwhals_or_native_dataframe(X, self.return_native)
 
 
 class AggregateColumnsTransformer(BaseAggregationTransformer):
@@ -280,11 +273,11 @@
             verbose=verbose,
         )
 
-    @nw.narwhalify
+    @beartype
     def transform(
         self,
-        X: FrameT,
-    ) -> FrameT:
+        X: DataFrame,
+    ) -> DataFrame:
         """Transforms the dataframe by aggregating rows over specified columns.
 
         Parameters
@@ -299,7 +292,9 @@
 
         """
 
-        super().transform(X)
+        X = _convert_dataframe_to_narwhals(X)
+
+        X = super().transform(X, return_native_override=False)
 
         expr_map = {
             "min": nw.min_horizontal(*self.columns),
@@ -308,21 +303,22 @@
             "mean": nw.mean_horizontal(*self.columns),
         }
 
-        for aggregation in self.aggregations:
-            new_col_name = "_".join(self.columns) + f"_{aggregation}"
-
-            X = X.with_columns(expr_map[aggregation].alias(new_col_name))
-
-        # Use mixin method to drop original columns
-        return self.drop_original_column(
+        transform_dict = {
+            col + "_" + aggregation: expr_map[aggregation].alias(
+                col + "_" + aggregation,
+            )
+            for col in self.columns
+            for aggregation in self.aggregations
+        }
+
+        X = X.with_columns(**transform_dict)
+
+        X = self.drop_original_column(
             X,
             self.drop_original,
             self.columns,
-        )
-=======
             return_native=False,
         )
 
         # Use mixin method to drop original columns
-        return _return_narwhals_or_native_dataframe(X, self.return_native)
->>>>>>> f1a7740e
+        return _return_narwhals_or_native_dataframe(X, self.return_native)