--- conflicted
+++ resolved
@@ -7,16 +7,11 @@
 import numpy as np
 from beartype import beartype
 
-<<<<<<< HEAD
 from tubular._utils import (
     _convert_dataframe_to_narwhals,
     _return_narwhals_or_native_dataframe,
 )
 from tubular.types import NumericTypes
-=======
-from tubular._utils import _convert_dataframe_to_narwhals
-from tubular.types import DataFrame
->>>>>>> 0dcc1c2e
 
 if TYPE_CHECKING:
     from narhwals.typing import FrameT
