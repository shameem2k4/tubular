--- conflicted
+++ resolved
@@ -5,18 +5,26 @@
 import narwhals as nw
 import narwhals.selectors as ncs
 import numpy as np
-import pandas as pd
 
 if TYPE_CHECKING:
-<<<<<<< HEAD
+    import pandas as pd
     from narhwals.typing import FrameT
 
-=======
-    from narwhals.typing import FrameT
->>>>>>> 458c3b88
-
-
-<<<<<<< HEAD
+
+class CheckNumericMixin:
+    """
+    Mixin class with methods for numeric transformers
+
+    Attributes
+    ----------
+
+    polars_compatible : bool
+        class attribute, indicates whether transformer has been converted to polars/pandas agnostic narwhals framework
+
+    """
+
+    polars_compatible = False
+
     def classname(self) -> str:
         """Method that returns the name of the current class when called."""
 
@@ -24,10 +32,6 @@
 
     @nw.narwhalify
     def check_numeric_columns(self, X: FrameT) -> FrameT:
-=======
-class CheckNumericMixin:
-    def check_numeric_columns(self, X: pd.DataFrame) -> pd.DataFrame:
->>>>>>> 458c3b88
         """Helper function for checking column args are numeric for numeric transformers.
 
         Args:
