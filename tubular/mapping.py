"""This module contains transformers that apply different types of mappings to columns."""

from __future__ import annotations

import warnings
from collections import OrderedDict
from typing import Any, Literal, Optional, Union

import narwhals as nw
import numpy as np
import pandas as pd
import polars as pl
from beartype import beartype

from tubular._utils import (
    _convert_dataframe_to_narwhals,
    _return_narwhals_or_native_dataframe,
)
from tubular.base import BaseTransformer
from tubular.types import DataFrame


class BaseMappingTransformer(BaseTransformer):
    """Base Transformer Extension for mapping transformers.

    Parameters
    ----------
    mappings : dict
        Dictionary containing column mappings. Each value in mappings should be a dictionary
        of key (column to apply mapping to) value (mapping dict for given columns) pairs. For
        example the following dict {'a': {1: 2, 3: 4}, 'b': {'a': 1, 'b': 2}} would specify
        a mapping for column a of 1->2, 3->4 and a mapping for column b of 'a'->1, b->2.

    return_dtype: Optional[Dict[str, RETURN_DTYPES]]
        Dictionary of col:dtype for returned columns

    **kwargs
        Arbitrary keyword arguments passed onto BaseTransformer.init method.

    Attributes
    ----------
    mappings : dict
        Dictionary of mappings for each column individually. The dict passed to mappings in
        init is set to the mappings attribute.

    return_dtypes: dict[str, RETURN_DTYPES]
        Dictionary of col:dtype for returned columns

    polars_compatible : bool
        class attribute, indicates whether transformer has been converted to polars/pandas agnostic narwhals framework

    """

    polars_compatible = True

    RETURN_DTYPES = Literal[
        "String",
        "Object",
        "Categorical",
        "Boolean",
        "Int8",
        "Int16",
        "Int32",
        "Int64",
        "Float32",
        "Float64",
    ]

    @beartype
    def __init__(
        self,
        mappings: dict[str, dict[Any, Any]],
        return_dtypes: Union[dict[str, RETURN_DTYPES], None] = None,
        **kwargs: Optional[bool],
    ) -> None:
        if not len(mappings) > 0:
            msg = f"{self.classname()}: mappings has no values"
            raise ValueError(msg)

        mappings_from_null = {col: None for col in mappings}
        mappings_to_null = {col: None for col in mappings}
        for col in mappings:
            null_keys = [key for key in mappings[col] if pd.isna(key)]

            if len(null_keys) > 1:
                multi_null_map_msg = f"Multiple mappings have been provided for null values in column {col}, transformer is set up to handle nan/None/NA as one"
                raise ValueError(
                    multi_null_map_msg,
                )

            # Assign the mapping to the single null key if it exists
            if len(null_keys) != 0:
                mappings_from_null[col] = mappings[col][null_keys[0]]

            mappings_to_null[col] = [
                key for key, value in mappings[col].items() if pd.isna(value)
            ]

        self.mappings = mappings
        self.mappings_from_null = mappings_from_null
        self.mappings_to_null = mappings_to_null

        columns = list(mappings.keys())

        # if return_dtypes is not provided, then infer from mappings
        if return_dtypes is not None:
            provided_return_dtype_keys = set(return_dtypes.keys())
        else:
            return_dtypes = {}
            provided_return_dtype_keys = set()

        for col in set(mappings.keys()).difference(provided_return_dtype_keys):
            return_dtypes[col] = self._infer_return_type(mappings, col)

        self.return_dtypes = return_dtypes

        self.value_casts = {
            col: (
                int
                if self.return_dtypes[col].startswith("Int")
                else float
                if self.return_dtypes[col].startswith("Float")
                else None
            )
            for col in self.mappings
        }

        super().__init__(columns=columns, **kwargs)

    @staticmethod
    def _infer_return_type(
        mappings: dict[str, dict[str, str | float | int]],
        col: str,
    ) -> str:
        "infer return_dtypes from provided mappings"

        return str(pl.Series(mappings[col].values()).dtype)

    def transform(
        self,
        X: DataFrame,
        return_native_override: Optional[bool] = None,
    ) -> DataFrame:
        """Base mapping transformer transform method.  Checks that the mappings
        dict has been fitted and calls the BaseTransformer transform method.

        Parameters
        ----------
        X : pd/pl.DataFrame
            Data to apply mappings to.

        return_native_override: Optional[bool]
            option to override return_native attr in transformer, useful when calling parent
            methods

        Returns
        -------
        X : pd/pl.DataFrame
            Input X, copied if specified by user.

        """

        X = _convert_dataframe_to_narwhals(X)

        return_native = self._process_return_native(return_native_override)

        self.check_is_fitted(["mappings", "return_dtypes"])

        X = super().transform(X, return_native_override=False)

        return _return_narwhals_or_native_dataframe(X, return_native)


class BaseMappingTransformMixin(BaseTransformer):
    """Mixin class to apply mappings to columns method.

    Transformer uses the mappings attribute which should be a dict of dicts/mappings
    for each required column.

    Attributes
    ----------

    polars_compatible : bool
        class attribute, indicates whether transformer has been converted to polars/pandas agnostic narwhals framework

    """

    polars_compatible = True

    def _generate_full_mappings(
        self,
        col: str,
        key: str,
    ) -> Union[int, float, bool, str]:
        """adds unmapped values to mapping dict and standardises types
        of values in mapping. This is needed for cases like below:

        df=pd.DataFrame({'a': [1,2,3]})

        mapping={'a': {1: 1.0}}
        return_dtypes={'a': 'Float32'}

        The full mapping dict will be {'a': {1: 1.0, 2:2, 3:3}}, and we will have issues
        when generating a new series from these mixed types. In order for things to work,
        types in the dict have to be standardised based on return_dtypes.

        Parameters
        ----------
        col: str
            col being mapped

        key: str
            col value being mapped

        Returns
        -------
        typed value that will be mapped to for given key

        """
        mapping = self.mappings[col].get(key, key)

        return (
            self.value_casts[col](mapping)
            if self.value_casts[col] is not None and mapping is not None
            else mapping
        )

    @beartype
    def transform(
        self,
        X: DataFrame,
        return_native_override: Optional[bool] = None,
        col_values_present: dict[
            str,
            Optional[set[Optional[Union[str, int, float, bool]]]],
        ] = None,
    ) -> DataFrame:
        """Applies the mapping defined in the mappings dict to each column in the columns
        attribute.

        Parameters
        ----------
        X : pd/pl.DataFrame
            Data with nominal columns to transform.

        return_native_override: Optional[bool]
            option to override return_native attr in transformer, useful when calling parent
            methods

        Returns
        -------
        X : pd/pl.DataFrame
            Transformed input X with levels mapped accoriding to mappings dict.

        """
        self.check_is_fitted(["mappings", "return_dtypes", "mappings_from_null"])

        X = _convert_dataframe_to_narwhals(X)

        return_native = self._process_return_native(return_native_override)

        X = super().transform(X, return_native_override=False)

        # have added option to pass dict down, as it is already calculated in
        # MappingTransformer.transform and best to avoid doing twice
        if col_values_present is None:
            col_values_present = {
                col: X.get_column(col).unique() for col in self.mappings
            }

        full_mappings = {
            col: {
                key: self._generate_full_mappings(col, key)
                for key in col_values_present[col]
                # nulls are handled separately at the end,
                # treated as imputations
                if not pd.isna(key)
            }
            for col in self.mappings
        }

        # nw.Expr.replace_strict does not allow non-null values
        # to be mapped to null, so have to handle these separately
        # first
        transform_expressions = {
            col: nw.when(
                nw.col(col).is_in(self.mappings_to_null[col]),
            )
            .then(None)
            .otherwise(nw.col(col))
            if self.mappings_to_null[col] is not None
            else nw.col(col)
            for col in self.mappings
        }

        # main mappings take place here
        transform_expressions = {
            col: (
                transform_expressions[col].replace_strict(
                    full_mappings[col],
                    return_dtype=getattr(nw, self.return_dtypes[col]),
                )
            )
            for col in full_mappings
        }

        # finally, handle mappings from null (imputations)
        transform_expressions = {
            col: (transform_expressions[col].fill_null(self.mappings_from_null[col]))
            if self.mappings_from_null[col] is not None
            else transform_expressions[col]
            for col in transform_expressions
        }

        # handle casting for non-bool return types
        # (bool has special handling at end)
        transform_expressions = {
            col: transform_expressions[col].cast(getattr(nw, self.return_dtypes[col]))
            if self.return_dtypes[col] != "Boolean"
            else transform_expressions[col]
            for col in transform_expressions
        }

        X = X.with_columns(
            **transform_expressions,
        )

        # this last section is needed to ensure pandas bool columns
        # are returned in sensible (non object) types
        # maybe_convert_dtypes will not run on an expression,
        # so do need a second with_columns call
        X = X.with_columns(
            nw.maybe_convert_dtypes(X[col]).cast(getattr(nw, self.return_dtypes[col]))
            if self.return_dtypes[col] == "Boolean"
            else nw.col(col)
            for col in self.mappings
        )

        return _return_narwhals_or_native_dataframe(X, return_native)


class MappingTransformer(BaseMappingTransformer, BaseMappingTransformMixin):
    """Transformer to map values in columns to other values e.g. to merge two levels into one.

    Note, the MappingTransformer does not require 'self-mappings' to be defined i.e. if you want
    to map a value to itself, you can omit this value from the mappings rather than having to
    map it to itself. This is because it uses the pandas replace method which only replaces values
    which have a corresponding mapping.

    This transformer inherits from BaseMappingTransformMixin as well as the BaseMappingTransformer
    in order to access the pd.Series.replace transform function.

    Parameters
    ----------
    mappings : dict
        Dictionary containing column mappings. Each value in mappings should be a dictionary
        of key (column to apply mapping to) value (mapping dict for given columns) pairs. For
        example the following dict {'a': {1: 2, 3: 4}, 'b': {'a': 1, 'b': 2}} would specify
        a mapping for column a of 1->2, 3->4 and a mapping for column b of 'a'->1, b->2.

    return_dtype: Optional[Dict[str, RETURN_DTYPES]]
        Dictionary of col:dtype for returned columns

    **kwargs
        Arbitrary keyword arguments passed onto BaseMappingTransformer.init method.

    Attributes
    ----------
    mappings : dict
        Dictionary of mappings for each column individually. The dict passed to mappings in
        init is set to the mappings attribute.

    return_dtypes: dict[str, RETURN_DTYPES]
        Dictionary of col:dtype for returned columns

    polars_compatible : bool
        class attribute, indicates whether transformer has been converted to polars/pandas agnostic narwhals framework

    """

    polars_compatible = True

    @beartype
    def transform(
        self,
        X: DataFrame,
    ) -> DataFrame:
        """Transform the input data X according to the mappings in the mappings attribute dict.

        This method calls the BaseMappingTransformMixin.transform. Note, this transform method is
        different to some of the transform methods in the nominal module, even though they also
        use the BaseMappingTransformMixin.transform method. Here, if a value does not exist in
        the mapping it is unchanged.

        Parameters
        ----------
        X : pd/pl.DataFrame
            Data with nominal columns to transform.

        Returns
        -------
        X : pd/pl.DataFrame
            Transformed input X with levels mapped accoriding to mappings dict.

        """

        X = _convert_dataframe_to_narwhals(X)

        X = BaseTransformer.transform(self, X, return_native_override=False)

        mapped_columns = self.mappings.keys()

        col_values_present = {}
        for col in mapped_columns:
            values_to_be_mapped = set(self.mappings[col].keys())
            col_values_present[col] = set(X.get_column(col).unique())

<<<<<<< HEAD
            if len(values_to_be_mapped.intersection(col_values_present[col])) == 0:
                warnings.warn(
                    f"{self.classname()}: No values from mapping for {col} exist in dataframe.",
                    stacklevel=2,
                )

            if len(values_to_be_mapped.difference(col_values_present[col])) > 0:
                warnings.warn(
                    f"{self.classname()}: There are values in the mapping for {col} that are not present in the dataframe",
                    stacklevel=2,
                )
=======
            if self.verbose:
                if len(values_to_be_mapped.intersection(values_in_df)) == 0:
                    warnings.warn(
                        f"{self.classname()}: No values from mapping for {col} exist in dataframe.",
                        stacklevel=2,
                    )

                if len(values_to_be_mapped.difference(values_in_df)) > 0:
                    warnings.warn(
                        f"{self.classname()}: There are values in the mapping for {col} that are not present in the dataframe",
                        stacklevel=2,
                    )
>>>>>>> 9f67bb1f

        X = BaseMappingTransformMixin.transform(
            self,
            X,
            return_native_override=False,
            col_values_present=col_values_present,
        )

        return _return_narwhals_or_native_dataframe(X, self.return_native)


class BaseCrossColumnMappingTransformer(BaseMappingTransformer):
    """BaseMappingTransformer Extension for cross column mapping transformers.

    Parameters
    ----------
    adjust_column : str
        The column to be adjusted.

    mappings : dict or OrderedDict
        Dictionary containing adjustments. Exact structure will vary by child class.

    **kwargs
        Arbitrary keyword arguments passed onto BaseTransformer.init method.

    Attributes
    ----------
    adjust_column : str
        Column containing the values to be adjusted.

    mappings : dict
        Dictionary of mappings for each column individually to be applied to the adjust_column.
        The dict passed to mappings in init is set to the mappings attribute.

    polars_compatible : bool
        class attribute, indicates whether transformer has been converted to polars/pandas agnostic narwhals framework

    """

    polars_compatible = False

    def __init__(
        self,
        adjust_column: str,
        mappings: dict[str, dict],
        **kwargs: dict[str, bool],
    ) -> None:
        super().__init__(mappings=mappings, **kwargs)

        if not isinstance(adjust_column, str):
            msg = f"{self.classname()}: adjust_column should be a string"
            raise TypeError(msg)

        self.adjust_column = adjust_column

    def transform(self, X: pd.DataFrame) -> pd.DataFrame:
        """Checks X is valid for transform and calls parent transform

        Parameters
        ----------
        X : pd.DataFrame
            Data to apply adjustments to.

        Returns
        -------
        X : pd.DataFrame
            Transformed data X with adjustments applied to specified columns.

        """

        X = super().transform(X)

        if self.adjust_column not in X.columns.to_numpy():
            msg = f"{self.classname()}: variable {self.adjust_column} is not in X"
            raise ValueError(msg)

        return X


class CrossColumnMappingTransformer(BaseCrossColumnMappingTransformer):
    """Transformer to adjust values in one column based on the values of another column.

    Parameters
    ----------
    adjust_column : str
        The column to be adjusted.

    mappings : dict or OrderedDict
        Dictionary containing adjustments. Each value in adjustments should be a dictionary
        of key (column to apply adjustment based on) value (adjustment dict for given columns) pairs. For
        example the following dict {'a': {1: 'a', 3: 'b'}, 'b': {'a': 1, 'b': 2}}
        would replace the values in the adjustment column based off the values in column a using the mapping
        1->'a', 3->'b' and also replace based off the values in column b using a mapping 'a'->1, 'b'->2.
        If more than one column is defined for this mapping, then this object must be an OrderedDict
        to ensure reproducibility.

    **kwargs
        Arbitrary keyword arguments passed onto BaseTransformer.init method.

    Attributes
    ----------
    adjust_column : str
        Column containing the values to be adjusted.

    mappings : dict
        Dictionary of mappings for each column individually to be applied to the adjust_column.
        The dict passed to mappings in init is set to the mappings attribute.

    polars_compatible : bool
        class attribute, indicates whether transformer has been converted to polars/pandas agnostic narwhals framework

    """

    polars_compatible = False

    def __init__(
        self,
        adjust_column: str,
        mappings: dict[str, dict],
        **kwargs: dict[str, bool],
    ) -> None:
        super().__init__(mappings=mappings, adjust_column=adjust_column, **kwargs)

        if len(mappings) > 1 and not isinstance(mappings, OrderedDict):
            msg = f"{self.classname()}: mappings should be an ordered dict for 'replace' mappings using multiple columns"
            raise TypeError(msg)

    def transform(self, X: pd.DataFrame) -> pd.DataFrame:
        """Transforms values in given column using the values provided in the adjustments dictionary.

        Parameters
        ----------
        X : pd.DataFrame
            Data to apply adjustments to.

        Returns
        -------
        X : pd.DataFrame
            Transformed data X with adjustments applied to specified columns.

        """

        X = super().transform(X)

        for i in self.columns:
            for j in self.mappings[i]:
                X[self.adjust_column] = np.where(
                    (X[i] == j),
                    self.mappings[i][j],
                    X[self.adjust_column],
                )

        return X


class BaseCrossColumnNumericTransformer(BaseCrossColumnMappingTransformer):
    """BaseCrossColumnNumericTransformer Extension for cross column numerical mapping transformers.

    Parameters
    ----------
    adjust_column : str
        The column to be adjusted.

    mappings : dict
        Dictionary containing adjustments. Exact structure will vary by child class.

    **kwargs
        Arbitrary keyword arguments passed onto BaseTransformer.init method.

    Attributes
    ----------
    adjust_column : str
        Column containing the values to be adjusted.

    mappings : dict
        Dictionary of mappings for each column individually to be applied to the adjust_column.
        The dict passed to mappings in init is set to the mappings attribute.

    polars_compatible : bool
        class attribute, indicates whether transformer has been converted to polars/pandas agnostic narwhals framework

    """

    polars_compatible = False

    def __init__(
        self,
        adjust_column: str,
        mappings: dict[str, dict],
        **kwargs: dict[str, bool],
    ) -> None:
        super().__init__(mappings=mappings, adjust_column=adjust_column, **kwargs)

        for j in mappings.values():
            for k in j.values():
                if type(k) not in [int, float]:
                    msg = f"{self.classname()}: mapping values must be numeric"
                    raise TypeError(msg)

    def transform(self, X: pd.DataFrame) -> pd.DataFrame:
        """Checks X is valid for transform and calls parent transform

        Parameters
        ----------
        X : pd.DataFrame
            Data to apply adjustments to.

        Returns
        -------
        X : pd.DataFrame
            Transformed data X with adjustments applied to specified columns.

        """

        X = super().transform(X)

        if not pd.api.types.is_numeric_dtype(X[self.adjust_column]):
            msg = f"{self.classname()}: variable {self.adjust_column} must have numeric dtype."
            raise TypeError(msg)

        return X


class CrossColumnMultiplyTransformer(BaseCrossColumnNumericTransformer):
    """Transformer to apply a multiplicative adjustment to values in one column based on the values of another column.

    Parameters
    ----------
    adjust_column : str
        The column to be adjusted.  The data type of this column must be int or float.

    mappings : dict
        Dictionary containing adjustments. Each value in adjustments should be a dictionary
        of key (column to apply adjustment based on) value (adjustment dict for given columns) pairs. For
        example the following dict {'a': {1: 2, 3: 5}, 'b': {'a': 0.5, 'b': 1.1}}
        would multiply the values in the adjustment column based off the values in column a using the mapping
        1->2*value, 3->5*value and also multiply based off the values in column b using a mapping
        'a'->0.5*value, 'b'->1.1*value.
        The values within the dicts defining the multipliers must have type int or float.

    **kwargs
        Arbitrary keyword arguments passed onto BaseTransformer.init method.

    Attributes
    ----------
    adjust_column : str
        Column containing the values to be adjusted.

    mappings : dict
        Dictionary of multiplicative adjustments for each column individually to be applied to the adjust_column.
        The dict passed to mappings in init is set to the mappings attribute.

    polars_compatible : bool
        class attribute, indicates whether transformer has been converted to polars/pandas agnostic narwhals framework


    """

    polars_compatible = False

    def __init__(
        self,
        adjust_column: str,
        mappings: dict[str, dict],
        **kwargs: dict[str, bool],
    ) -> None:
        super().__init__(mappings=mappings, adjust_column=adjust_column, **kwargs)

    def transform(self, X: pd.DataFrame) -> pd.DataFrame:
        """Transforms values in given column using the values provided in the adjustments dictionary.

        Parameters
        ----------
        X : pd.DataFrame
            Data to apply adjustments to.

        Returns
        -------
        X : pd.DataFrame
            Transformed data X with adjustments applied to specified columns.

        """

        X = super().transform(X)

        for i in self.columns:
            for j in self.mappings[i]:
                X[self.adjust_column] = np.where(
                    (X[i] == j),
                    X[self.adjust_column] * self.mappings[i][j],
                    X[self.adjust_column],
                )

        return X


class CrossColumnAddTransformer(BaseCrossColumnNumericTransformer):
    """Transformer to apply an additive adjustment to values in one column based on the values of another column.

    Parameters
    ----------
    adjust_column : str
        The column to be adjusted.  The data type of this column must be int or float.

    mappings : dict
        Dictionary containing adjustments. Each value in adjustments should be a dictionary
        of key (column to apply adjustment based on) value (adjustment dict for given columns) pairs. For
        example the following dict {'a': {1: 2, 3: 5}, 'b': {'a': 1, 'b': -5}}
        would provide an additive adjustment to the values in the adjustment column based off the values
        in column a using the mapping 1->2+value, 3->5+value and also an additive adjustment based off the
        values in column b using a mapping 'a'->1+value, 'b'->(-5)+value.
        The values within the dicts defining the values to be added must have type int or float.

    **kwargs
        Arbitrary keyword arguments passed onto BaseTransformer.init method.

    Attributes
    ----------
    adjust_column : str
        Column containing the values to be adjusted.

    mappings : dict
        Dictionary of additive adjustments for each column individually to be applied to the adjust_column.
        The dict passed to mappings in init is set to the mappings attribute.

    polars_compatible : bool
        class attribute, indicates whether transformer has been converted to polars/pandas agnostic narwhals framework


    """

    polars_compatible = False

    def __init__(
        self,
        adjust_column: str,
        mappings: dict[str, dict],
        **kwargs: dict[str, bool],
    ) -> None:
        super().__init__(mappings=mappings, adjust_column=adjust_column, **kwargs)

    def transform(self, X: pd.DataFrame) -> pd.DataFrame:
        """Transforms values in given column using the values provided in the adjustments dictionary.

        Parameters
        ----------
        X : pd.DataFrame
            Data to apply adjustments to.

        Returns
        -------
        X : pd.DataFrame
            Transformed data X with adjustments applied to specified columns.

        """

        X = super().transform(X)

        for i in self.columns:
            for j in self.mappings[i]:
                X[self.adjust_column] = np.where(
                    (X[i] == j),
                    X[self.adjust_column] + self.mappings[i][j],
                    X[self.adjust_column],
                )

        return X<|MERGE_RESOLUTION|>--- conflicted
+++ resolved
@@ -415,32 +415,18 @@
             values_to_be_mapped = set(self.mappings[col].keys())
             col_values_present[col] = set(X.get_column(col).unique())
 
-<<<<<<< HEAD
-            if len(values_to_be_mapped.intersection(col_values_present[col])) == 0:
-                warnings.warn(
-                    f"{self.classname()}: No values from mapping for {col} exist in dataframe.",
-                    stacklevel=2,
-                )
-
-            if len(values_to_be_mapped.difference(col_values_present[col])) > 0:
-                warnings.warn(
-                    f"{self.classname()}: There are values in the mapping for {col} that are not present in the dataframe",
-                    stacklevel=2,
-                )
-=======
             if self.verbose:
-                if len(values_to_be_mapped.intersection(values_in_df)) == 0:
+                if len(values_to_be_mapped.intersection(col_values_present[col])) == 0:
                     warnings.warn(
                         f"{self.classname()}: No values from mapping for {col} exist in dataframe.",
                         stacklevel=2,
                     )
 
-                if len(values_to_be_mapped.difference(values_in_df)) > 0:
+                if len(values_to_be_mapped.difference(col_values_present[col])) > 0:
                     warnings.warn(
                         f"{self.classname()}: There are values in the mapping for {col} that are not present in the dataframe",
                         stacklevel=2,
                     )
->>>>>>> 9f67bb1f
 
         X = BaseMappingTransformMixin.transform(
             self,
