"""This module contains transformers that other transformers in the package inherit
from. These transformers contain key checks to be applied in all cases.
"""

from __future__ import annotations

from typing import TYPE_CHECKING, Any, Optional, Union

import narwhals as nw
import pandas as pd
from beartype import beartype
from sklearn.base import BaseEstimator, TransformerMixin
from sklearn.utils.validation import check_is_fitted
from typing_extensions import deprecated

from tubular._utils import (
    _convert_dataframe_to_narwhals,
    _convert_series_to_narwhals,
    _get_version,
    _return_narwhals_or_native_dataframe,
    block_from_json,
)
from tubular.mixins import DropOriginalMixin
from tubular.types import DataFrame, GenericKwargs, Series

if TYPE_CHECKING:
    from narwhals.typing import FrameT

pd.options.mode.copy_on_write = True


class BaseTransformer(BaseEstimator, TransformerMixin):
    """Base tranformer class which all other transformers in the package inherit from.

    Provides fit and transform methods (required by sklearn transformers), simple input checking
    and functionality to copy X prior to transform.

    Parameters
    ----------
    columns : None or list or str
        Columns to apply the transformer to. If a str is passed this is put into a list. Value passed
        in columns is saved in the columns attribute on the object.

    copy : bool, default = False
        Should X be copied before tansforms are applied? Copy argument no longer used and will be deprecated in a future release

    verbose : bool, default = False
        Should statements be printed when methods are run?

    return_native: bool, default = True
        Controls whether transformer returns narwhals or native pandas/polars type

    Attributes
    ----------
    columns : list
        Either a list of str values giving which columns in a input pandas.DataFrame the transformer
        will be applied to.

    copy : bool
        Should X be copied before tansforms are applied? Copy argument no longer used and will be deprecated in a future release

    verbose : bool
        Print statements to show which methods are being run or not.

    built_from_json: bool
        indicates if transformer was reconstructed from json, which limits it's supported
        functionality to .transform

    polars_compatible : bool
        class attribute, indicates whether transformer has been converted to polars/pandas agnostic narwhals framework

    return_native: bool, default = True
        Controls whether transformer returns narwhals or native pandas/polars type

    jsonable: bool
        class attribute, indicates if transformer supports to/from_json methods

    FITS: bool
        class attribute, indicates whether transform requires fit to be run first

    Example:
    --------
    >>> BaseTransformer(
    ... columns='a',
    ...    )
    BaseTransformer(columns=['a'])
    """

    polars_compatible = True

    jsonable = True

    FITS = True

    _version = _get_version()

    def classname(self) -> str:
        """Method that returns the name of the current class when called."""
        return type(self).__name__

    @beartype
    def __init__(
        self,
        columns: Union[list[str], str],
        copy: bool = False,
        verbose: bool = False,
        return_native: bool = True,
    ) -> None:
        self.verbose = verbose

        if self.verbose:
            print("BaseTransformer.__init__() called")

        # make sure columns is a single str or list of strs
        if isinstance(columns, str):
            self.columns = [columns]

        elif isinstance(columns, list):
            if not len(columns) > 0:
                msg = f"{self.classname()}: columns has no values"
                raise ValueError(msg)

            self.columns = columns

        self.copy = copy
        self.return_native = return_native

        self.built_from_json = False

    @block_from_json
    def to_json(self) -> dict[str, dict[str, Any]]:
        """dump transformer to json dict

        Returns
        -------
        dict[str, dict[str, Any]]:
            jsonified transformer. Nested dict containing levels for attributes
            set at init and fit.

        Examples
        --------

        >>> transformer=BaseTransformer(columns=['a', 'b'])

        >>> # version will vary for local vs CI, so use ... as generic match
        >>> transformer.to_json()
        {'tubular_version': ..., 'classname': 'BaseTransformer', 'init': {'columns': ['a', 'b'], 'copy': False, 'verbose': False, 'return_native': True}, 'fit': {}}
        """
        if not self.jsonable:
            msg = (
                "This transformer has not yet had to/from json functionality developed"
            )
            raise RuntimeError(
                msg,
            )

        return {
            "tubular_version": self._version,
            "classname": self.classname(),
            "init": {
                "columns": self.columns,
                "copy": self.copy,
                "verbose": self.verbose,
                "return_native": self.return_native,
            },
            "fit": {},
        }

    @classmethod
    def from_json(cls, json: dict[str, Any]) -> BaseTransformer:
        """rebuild transformer from json dict, readyfor transform

        Parameters
        ----------
        json_dict: dict[str, dict[str, Any]]
            json-ified transformer

        Returns
        -------
        BaseTransformer:
            reconstructed transformer class, ready for transform

        Examples
        --------

        >>> json_dict={
        ... 'init': {
        ...         'columns' :['a','b']
        ...         },
        ... 'fit': {}
        ... }

        >>> BaseTransformer.from_json(json=json_dict)
        BaseTransformer(columns=['a', 'b'])
        """

        if not cls.jsonable:
            msg = (
                "This transformer has not yet had to/from json functionality developed"
            )
            raise RuntimeError(
                msg,
            )

        instance = cls(**json["init"])

        for attr in json["fit"]:
            setattr(instance, attr, json["fit"][attr])

        instance.built_from_json = True

        return instance

    @block_from_json
    @beartype
    def fit(self, X: DataFrame, y: Optional[Series] = None) -> BaseTransformer:
        """Base transformer fit method, checks X and y types. Currently only pandas DataFrames are allowed for X
        and DataFrames or Series for y.

        Fit calls the columns_check method which will check that the columns attribute is set and all values are present in X

        Parameters
        ----------
        X : pd.DataFrame
            Data to fit the transformer on.

        y : None or pd.DataFrame or pd.Series, default = None
            Optional argument only required for the transformer to work with sklearn pipelines.

        Example:
        --------
        >>> import polars as pl
        >>> transformer=BaseTransformer(
        ... columns='a',
        ...    )
        >>> df=pl.DataFrame({'a': [1,2], 'b': [3,4]})
        >>> transformer.fit(df)
        BaseTransformer(columns=['a'])
        """
        if self.verbose:
            print("BaseTransformer.fit() called")

        X = _convert_dataframe_to_narwhals(X)
        y = _convert_series_to_narwhals(y)

        self.columns_check(X)

        if not X.shape[0] > 0:
            msg = f"{self.classname()}: X has no rows; {X.shape}"
            raise ValueError(msg)

        if (y is not None) and (not y.shape[0] > 0):
            msg = f"{self.classname()}: y is empty; {y.shape}"
            raise ValueError(msg)

        return self

    @block_from_json
    @nw.narwhalify
    def _combine_X_y(self, X: FrameT, y: nw.Series) -> FrameT:
        """Combine X and y by adding a new column with the values of y to a copy of X.

        The new column response column will be called `_temporary_response`.

        This method can be used by transformers that need to use the response, y, together
        with the explanatory variables, X, in their `fit` methods.

        Parameters
        ----------
        X : pd/pl.DataFrame
            Data containing explanatory variables.

        y : pd/pl.Series
            Response variable.

        Example:
        --------
        >>> import polars as pl
        >>> transformer=BaseTransformer(
        ... columns='a',
        ...    )
        >>> X=pl.DataFrame({'a': [1,2], 'b': [3,4]})
        >>> y=pl.Series(name='a', values=[1,2])
        >>> transformer._combine_X_y(X, y)
        shape: (2, 3)
        ┌─────┬─────┬─────────────────────┐
        │ a   ┆ b   ┆ _temporary_response │
        │ --- ┆ --- ┆ ---                 │
        │ i64 ┆ i64 ┆ i64                 │
        ╞═════╪═════╪═════════════════════╡
        │ 1   ┆ 3   ┆ 1                   │
        │ 2   ┆ 4   ┆ 2                   │
        └─────┴─────┴─────────────────────┘
        """
        if not isinstance(X, (nw.DataFrame, nw.LazyFrame)):
            msg = f"{self.classname()}: X should be a polars or pandas DataFrame/LazyFrame"
            raise TypeError(msg)

        if not isinstance(y, nw.Series):
            msg = f"{self.classname()}: y should be a polars or pandas Series"
            raise TypeError(msg)

        if X.shape[0] != y.shape[0]:
            msg = f"{self.classname()}: X and y have different numbers of rows ({X.shape[0]} vs {y.shape[0]})"
            raise ValueError(msg)

        return X.with_columns(_temporary_response=y)

    @beartype
    def _process_return_native(self, return_native_override: Optional[bool]) -> bool:
        """determine whether to override return_native attr

        Parameters
        ----------
        return_native_override: Optional[bool]
            option to override return_native attr in transformer, useful when calling parent
            methods

        Returns
        ----------
        bool: whether or not to return native type

        Example:
        --------
        >>> transformer=BaseTransformer(
        ... columns='a',
        ... return_native=True
        ... )

        >>> transformer._process_return_native(return_native_override=False)
        False
        """

        return (
            return_native_override
            if return_native_override is not None
            else self.return_native
        )

    @beartype
    def transform(
        self,
        X: DataFrame,
        return_native_override: Optional[bool] = None,
    ) -> DataFrame:
        """Base transformer transform method; checks X type (pandas/polars DataFrame only) and copies data if requested.

        Transform calls the columns_check method which will check columns in columns attribute are in X.

        Parameters
        ----------
        X : pd/pl.DataFrame
            Data to transform with the transformer.

        return_native_override: Optional[bool]
            option to override return_native attr in transformer, useful when calling parent
            methods

        Returns
        -------
        X : pd/pl.DataFrame
            Input X, copied if specified by user.

        Example:
        --------
        >>> import polars as pl
        >>> transformer=BaseTransformer(
        ... columns='a',
        ...    )

        >>> df=pl.DataFrame({'a': [1,2], 'b': [3,4]})

        >>> transformer.transform(df)
        shape: (2, 2)
        ┌─────┬─────┐
        │ a   ┆ b   │
        │ --- ┆ --- │
        │ i64 ┆ i64 │
        ╞═════╪═════╡
        │ 1   ┆ 3   │
        │ 2   ┆ 4   │
        └─────┴─────┘
        """

        return_native = self._process_return_native(return_native_override)

        X = _convert_dataframe_to_narwhals(X)

        if self.copy:
            # to prevent overwriting original dataframe
            X = X.clone()

        self.columns_check(X)

        if self.verbose:
            print("BaseTransformer.transform() called")

        if not len(X) > 0:
            msg = f"{self.classname()}: X has no rows; {X.shape}"
            raise ValueError(msg)

        return _return_narwhals_or_native_dataframe(X, return_native)

    def check_is_fitted(self, attribute: str) -> None:
        """Check if particular attributes are on the object. This is useful to do before running transform to avoid
        trying to transform data without first running the fit method.

        Wrapper for utils.validation.check_is_fitted function.

        Parameters
        ----------
        attributes : List
            List of str values giving names of attribute to check exist on self.

        Example:
        --------
        >>> transformer=BaseTransformer(
        ... columns='a',
        ...    )

        >>> transformer.check_is_fitted('columns')
        """
        check_is_fitted(self, attribute)

    @beartype
    def columns_check(self, X: DataFrame) -> None:
        """Method to check that the columns attribute is set and all values are present in X.

        Parameters
        ----------
        X : pd/pl.DataFrame
            Data to check columns are in.

        Example:
        --------
        >>> import polars as pl
        >>> transformer=BaseTransformer(
        ... columns='a',
        ...    )

        >>> df=pl.DataFrame({'a': [1,2], 'b': [3,4]})

        >>> transformer.columns_check(df)
        """

        X = _convert_dataframe_to_narwhals(X)

        if not isinstance(self.columns, list):
            msg = f"{self.classname()}: self.columns should be a list"
            raise TypeError(msg)

        missing_columns = set(self.columns).difference(X.columns)
        if len(missing_columns) != 0:
            msg = f"{self.classname()}: variables {missing_columns} not in X"
            raise ValueError(
                msg,
            )


# DEPRECATED TRANSFORMERS
@deprecated(
    """This transformer has been deprecated in favour of more specialised transformers.
    See the aggregations module for aggregation type functionality formerly covered by
    this transformer.
    If other functionality was being used from this transformer, then please submit an
    issue for it to be redeveloped!
    """,
)
class DataFrameMethodTransformer(DropOriginalMixin, BaseTransformer):
    """Tranformer that applies a pandas.DataFrame method.

    Transformer assigns the output of the method to a new column or columns. It is possible to
    supply other key word arguments to the transform method, which will be passed to the
    pandas.DataFrame method being called.

    Be aware it is possible to supply incompatible arguments to init that will only be
    identified when transform is run. This is because there are many combinations of method, input
    and output sizes. Additionally some methods may only work as expected when called in
    transform with specific key word arguments.

    Parameters
    ----------
    new_column_names : str or list of str
        The name of the column or columns to be assigned to the output of running the
        pandas method in transform.

    pd_method_name : str
        The name of the pandas.DataFrame method to call.

    columns : None or list or str
        Columns to apply the transformer to. If a str is passed this is put into a list. Value passed
        in columns is saved in the columns attribute on the object. Note this has no default value so
        the user has to specify the columns when initialising the transformer. This is avoid likely
        when the user forget to set columns, in this case all columns would be picked up when super
        transform runs.

    pd_method_kwargs : dict, default = {}
        A dictionary of keyword arguments to be passed to the pd.DataFrame method when it is called.

    drop_original : bool, default = False
        Should original columns be dropped?

    **kwargs
        Arbitrary keyword arguments passed onto BaseTransformer.__init__().

    Attributes
    ----------
    new_column_names : str or list of str
        The name of the column or columns to be assigned to the output of running the
        pandas method in transform.

    pd_method_name : str
        The name of the pandas.DataFrame method to call.

    built_from_json: bool
        indicates if transformer was reconstructed from json, which limits it's supported
        functionality to .transform

    polars_compatible : bool
        class attribute, indicates whether transformer has been converted to polars/pandas agnostic narwhals framework

    jsonable: bool
        class attribute, indicates if transformer supports to/from_json methods

    FITS: bool
        class attribute, indicates whether transform requires fit to be run first

    """

    polars_compatible = False

<<<<<<< HEAD
    @beartype
=======
    FITS = False

    jsonable = False

>>>>>>> 171b3602
    def __init__(
        self,
        new_column_names: Union[list[str], str],
        pd_method_name: str,
        columns: Optional[Union[list[str], str]],
        pd_method_kwargs: Optional[GenericKwargs] = None,
        drop_original: bool = False,
        **kwargs: Optional[bool],
    ) -> None:
        super().__init__(columns=columns, **kwargs)

        if pd_method_kwargs is None:
            pd_method_kwargs = {}

        self.new_column_names = new_column_names
        self.pd_method_name = pd_method_name
        self.pd_method_kwargs = pd_method_kwargs
        self.drop_original = drop_original

        try:
            df = pd.DataFrame()
            getattr(df, pd_method_name)

        except Exception as err:
            msg = f'{self.classname()}: error accessing "{pd_method_name}" method on pd.DataFrame object - pd_method_name should be a pd.DataFrame method'
            raise AttributeError(msg) from err

    def transform(self, X: pd.DataFrame) -> pd.DataFrame:
        """Transform input pandas DataFrame (X) using the given pandas.DataFrame method and assign the output
        back to column or columns in X.

        Any keyword arguments set in the pd_method_kwargs attribute are passed onto the pandas DataFrame method when calling it.

        Parameters
        ----------
        X : pd.DataFrame
            Data to transform.

        Returns
        -------
        X : pd.DataFrame
            Input X with additional column or columns (self.new_column_names) added. These contain the output of
            running the pandas DataFrame method.

        """
        X = super().transform(X)

        X[self.new_column_names] = getattr(X[self.columns], self.pd_method_name)(
            **self.pd_method_kwargs,
        )

        # Drop original columns if self.drop_original is True
        return DropOriginalMixin.drop_original_column(
            self,
            X,
            self.drop_original,
            self.columns,
        )<|MERGE_RESOLUTION|>--- conflicted
+++ resolved
@@ -529,14 +529,11 @@
 
     polars_compatible = False
 
-<<<<<<< HEAD
+    FITS = False
+
+    jsonable = False
+
     @beartype
-=======
-    FITS = False
-
-    jsonable = False
-
->>>>>>> 171b3602
     def __init__(
         self,
         new_column_names: Union[list[str], str],
