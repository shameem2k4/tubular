"""This module contains transformers that other transformers in the package inherit
from. These transformers contain key checks to be applied in all cases.
"""

from __future__ import annotations

import warnings
from typing import Any

import pandas as pd
from sklearn.base import BaseEstimator, TransformerMixin
from sklearn.utils.validation import check_is_fitted

from tubular._version import __version__


class BaseTransformer(TransformerMixin, BaseEstimator):
    """Base tranformer class which all other transformers in the package inherit from.

    Provides fit and transform methods (required by sklearn transformers), simple input checking
    and functionality to copy X prior to transform.

    Parameters
    ----------
    columns : None or list or str, default = None
        Columns to apply the transformer to. If a str is passed this is put into a list. Value passed
        in columns is saved in the columns attribute on the object.

    copy : bool, default = True
        Should X be copied before tansforms are applied?

    verbose : bool, default = False
        Should statements be printed when methods are run?

    Attributes
    ----------
    columns : list or None
        Either a list of str values giving which columns in a input pandas.DataFrame the transformer
        will be applied to - or None.

    copy : bool
        Should X be copied before tansforms are applied?

    verbose : bool
        Print statements to show which methods are being run or not.

    version_ : str
        Version number (__version__ attribute from _version.py).

    """

    def classname(self) -> str:
        """Method that returns the name of the current class when called."""
        return type(self).__name__

    def __init__(
        self,
        columns: list[str] | str = None,
        copy: bool = True,
        verbose: bool = False,
    ) -> None:
        self.version_ = __version__

        if not isinstance(verbose, bool):
            msg = f"{self.classname()}: verbose must be a bool"
            raise TypeError(msg)

        self.verbose = verbose

        if self.verbose:
            print("BaseTransformer.__init__() called")

        if columns is None:
            self.columns = None

        else:
            # make sure columns is a single str or list of strs
            if isinstance(columns, str):
                self.columns = [columns]

            elif isinstance(columns, list):
                if not len(columns) > 0:
                    msg = f"{self.classname()}: columns has no values"
                    raise ValueError(msg)

                for c in columns:
                    if not isinstance(c, str):
                        msg = f"{self.classname()}: each element of columns should be a single (string) column name"
                        raise TypeError(msg)

                self.columns = columns

            else:
                msg = f"{self.classname()}: columns must be a string or list with the columns to be pre-processed (if specified)"
                raise TypeError(msg)

        if not isinstance(copy, bool):
            msg = f"{self.classname()}: copy must be a bool"
            raise TypeError(msg)

        self.copy = copy

    def fit(self, X: pd.DataFrame, y: pd.Series | None = None) -> BaseTransformer:
        """Base transformer fit method, checks X and y types. Currently only pandas DataFrames are allowed for X
        and DataFrames or Series for y.

        Fit calls the columns_set_or_check method which will set the columns attribute to all columns in X, if it
        is None.

        Parameters
        ----------
        X : pd.DataFrame
            Data to fit the transformer on.

        y : None or pd.DataFrame or pd.Series, default = None
            Optional argument only required for the transformer to work with sklearn pipelines.

        """
        if self.verbose:
            print("BaseTransformer.fit() called")

        self.columns_set_or_check(X)

        if not X.shape[0] > 0:
            msg = f"{self.classname()}: X has no rows; {X.shape}"
            raise ValueError(msg)

        if y is not None:
            if not isinstance(y, pd.Series):
                msg = (
                    f"{self.classname()}: unexpected type for y, should be a pd.Series"
                )
                raise TypeError(msg)

            if not y.shape[0] > 0:
                msg = f"{self.classname()}: y is empty; {y.shape}"
                raise ValueError(msg)

        return self

    def _combine_X_y(self, X: pd.DataFrame, y: pd.Series) -> pd.DataFrame:
        """Combine X and y by adding a new column with the values of y to a copy of X.

        The new column response column will be called `_temporary_response`.

        This method can be used by transformers that need to use the response, y, together
        with the explanatory variables, X, in their `fit` methods.

        Parameters
        ----------
        X : pd.DataFrame
            Data containing explanatory variables.

        y : pd.Series
            Response variable.

        """
        if not isinstance(X, pd.DataFrame):
            msg = f"{self.classname()}: X should be a pd.DataFrame"
            raise TypeError(msg)

        if not isinstance(y, pd.Series):
            msg = f"{self.classname()}: y should be a pd.Series"
            raise TypeError(msg)

        if X.shape[0] != y.shape[0]:
            msg = f"{self.classname()}: X and y have different numbers of rows ({X.shape[0]} vs {y.shape[0]})"
            raise ValueError(msg)

        if not (X.index == y.index).all():
            warnings.warn(
                f"{self.classname()}: X and y do not have equal indexes",
                stacklevel=2,
            )

        X_y = X.copy()

        X_y["_temporary_response"] = y.to_numpy()

        return X_y

    def transform(self, X: pd.DataFrame) -> pd.DataFrame:
        """Base transformer transform method; checks X type (pandas DataFrame only) and copies data if requested.

        Transform calls the columns_check method which will check columns in columns attribute are in X.

        Parameters
        ----------
        X : pd.DataFrame
            Data to transform with the transformer.

        Returns
        -------
        X : pd.DataFrame
            Input X, copied if specified by user.

        """
        self.columns_check(X)

        if self.verbose:
            print("BaseTransformer.transform() called")

        if self.copy:
            X = X.copy()

        if not X.shape[0] > 0:
            msg = f"{self.classname()}: X has no rows; {X.shape}"
            raise ValueError(msg)

        return X

    def check_is_fitted(self, attribute: str) -> None:
        """Check if particular attributes are on the object. This is useful to do before running transform to avoid
        trying to transform data without first running the fit method.

        Wrapper for utils.validation.check_is_fitted function.

        Parameters
        ----------
        attributes : List
            List of str values giving names of attribute to check exist on self.

        """
        check_is_fitted(self, attribute)

    def columns_check(self, X: pd.DataFrame) -> None:
        """Method to check that the columns attribute is set and all values are present in X.

        Parameters
        ----------
        X : pd.DataFrame
            Data to check columns are in.

        """
        if not isinstance(X, pd.DataFrame):
            msg = f"{self.classname()}: X should be a pd.DataFrame"
            raise TypeError(msg)

        if self.columns is None:
            msg = f"{self.classname()}: columns not set"
            raise ValueError(msg)

        if not isinstance(self.columns, list):
            msg = f"{self.classname()}: self.columns should be a list"
            raise TypeError(msg)

        for c in self.columns:
            if c not in X.columns.to_numpy():
                raise ValueError(f"{self.classname()}: variable " + c + " is not in X")

    def columns_set_or_check(self, X: pd.DataFrame) -> None:
        """Function to check or set columns attribute.

        If the columns attribute is None then set it to all columns in X. Otherwise run the columns_check method.

        Parameters
        ----------
        X : pd.DataFrame
            Data to check columns are in.

        """
        if not isinstance(X, pd.DataFrame):
            msg = f"{self.classname()}: X should be a pd.DataFrame"
            raise TypeError(msg)

        if self.columns is None:
            self.columns = list(X.columns.values)

        else:
            self.columns_check(X)

    @staticmethod
    def check_weights_column(X: pd.DataFrame, weights_column: str) -> None:
        """Helper method for validating weights column in dataframe.

        Args:
        ----
            X (pd.DataFrame): df containing weight column
            weights_column (str): name of weight column

        """
        if weights_column is not None:
            # check if given weight is in columns
            if weights_column not in X.columns:
                msg = f"weight col ({weights_column}) is not present in columns of data"
                raise ValueError(msg)

            # check weight is numeric

            if not pd.api.types.is_numeric_dtype(X[weights_column]):
                msg = "weight column must be numeric."
                raise ValueError(msg)

            # check weight is positive

            if (X[weights_column] < 0).sum() != 0:
                msg = "weight column must be positive"
                raise ValueError(msg)

            # check weight non-null
            if X[weights_column].isna().sum() != 0:
                msg = "weight column must be non-null"
                raise ValueError(msg)


class ReturnKeyDict(dict):
    """Dict class that implements __missing__ method to return the key if it is not present in the dict
    when looked up.

    This is intended to be used in combination with the pd.Series.map function so that it does not
    introduce nulls if a key is not found (which is the behaviour if used with a standard dict).
    """

    def __missing__(self, key):  # noqa: ANN001, ANN204
        """Function to return passed key.

        Parameters
        ----------
        key : various
            key to lookup from dict

        Returns
        -------
        key : input key

        """
        return key


class DataFrameMethodTransformer(BaseTransformer):
    """Tranformer that applies a pandas.DataFrame method.

    Transformer assigns the output of the method to a new column or columns. It is possible to
    supply other key word arguments to the transform method, which will be passed to the
    pandas.DataFrame method being called.

    Be aware it is possible to supply incompatible arguments to init that will only be
    identified when transform is run. This is because there are many combinations of method, input
    and output sizes. Additionally some methods may only work as expected when called in
    transform with specific key word arguments.

    Parameters
    ----------
    new_column_name : str or list of str
        The name of the column or columns to be assigned to the output of running the
        pandas method in transform.

    pd_method_name : str
        The name of the pandas.DataFrame method to call.

    columns : None or list or str
        Columns to apply the transformer to. If a str is passed this is put into a list. Value passed
        in columns is saved in the columns attribute on the object. Note this has no default value so
        the user has to specify the columns when initialising the transformer. This is avoid likely
        when the user forget to set columns, in this case all columns would be picked up when super
        transform runs.

    pd_method_kwargs : dict, default = {}
        A dictionary of keyword arguments to be passed to the pd.DataFrame method when it is called.

    drop_original : bool, default = False
        Should original columns be dropped?

    **kwargs
        Arbitrary keyword arguments passed onto BaseTransformer.__init__().

    Attributes
    ----------
    new_column_name : str or list of str
        The name of the column or columns to be assigned to the output of running the
        pandas method in transform.

    pd_method_name : str
        The name of the pandas.DataFrame method to call.

    """

    def __init__(
        self,
<<<<<<< HEAD
        new_column_name: list[str] | str,
        pd_method_name: str,
        columns: list[str] | str | None,
        pd_method_kwargs: dict[str, Any] = {},
        drop_original: bool = False,
=======
        new_column_name,
        pd_method_name,
        columns,
        pd_method_kwargs=None,
        drop_original=False,
>>>>>>> 60565197
        **kwargs,
    ) -> None:
        super().__init__(columns=columns, **kwargs)

        if type(new_column_name) is list:
            for i, item in enumerate(new_column_name):
                if type(item) is not str:
                    msg = f"{self.classname()}: if new_column_name is a list, all elements must be strings but got {type(item)} in position {i}"
                    raise TypeError(msg)

        elif type(new_column_name) is not str:
            msg = f"{self.classname()}: unexpected type ({type(new_column_name)}) for new_column_name, must be str or list of strings"
            raise TypeError(msg)

        if type(pd_method_name) is not str:
            msg = f"{self.classname()}: unexpected type ({type(pd_method_name)}) for pd_method_name, expecting str"
            raise TypeError(msg)

        if pd_method_kwargs is None:
            pd_method_kwargs = {}
        else:
            if type(pd_method_kwargs) is not dict:
                msg = f"{self.classname()}: pd_method_kwargs should be a dict but got type {type(pd_method_kwargs)}"
                raise TypeError(msg)

            for i, k in enumerate(pd_method_kwargs.keys()):
                if type(k) is not str:
                    msg = f"{self.classname()}: unexpected type ({type(k)}) for pd_method_kwargs key in position {i}, must be str"
                    raise TypeError(msg)

        if type(drop_original) is not bool:
            msg = f"{self.classname()}: unexpected type ({type(drop_original)}) for drop_original, expecting bool"
            raise TypeError(msg)

        self.new_column_name = new_column_name
        self.pd_method_name = pd_method_name
        self.pd_method_kwargs = pd_method_kwargs
        self.drop_original = drop_original

        try:
            df = pd.DataFrame()
            getattr(df, pd_method_name)

        except Exception as err:
            msg = f'{self.classname()}: error accessing "{pd_method_name}" method on pd.DataFrame object - pd_method_name should be a pd.DataFrame method'
            raise AttributeError(msg) from err

    def transform(self, X: pd.DataFrame) -> pd.DataFrame:
        """Transform input pandas DataFrame (X) using the given pandas.DataFrame method and assign the output
        back to column or columns in X.

        Any keyword arguments set in the pd_method_kwargs attribute are passed onto the pandas DataFrame method when calling it.

        Parameters
        ----------
        X : pd.DataFrame
            Data to transform.

        Returns
        -------
        X : pd.DataFrame
            Input X with additional column or columns (self.new_column_name) added. These contain the output of
            running the pandas DataFrame method.

        """
        X = super().transform(X)

        X[self.new_column_name] = getattr(X[self.columns], self.pd_method_name)(
            **self.pd_method_kwargs,
        )

        if self.drop_original:
            X = X.drop(self.columns, axis=1)

        return X<|MERGE_RESOLUTION|>--- conflicted
+++ resolved
@@ -377,19 +377,11 @@
 
     def __init__(
         self,
-<<<<<<< HEAD
         new_column_name: list[str] | str,
         pd_method_name: str,
         columns: list[str] | str | None,
-        pd_method_kwargs: dict[str, Any] = {},
+        pd_method_kwargs: dict[str, Any] | None = None,
         drop_original: bool = False,
-=======
-        new_column_name,
-        pd_method_name,
-        columns,
-        pd_method_kwargs=None,
-        drop_original=False,
->>>>>>> 60565197
         **kwargs,
     ) -> None:
         super().__init__(columns=columns, **kwargs)
