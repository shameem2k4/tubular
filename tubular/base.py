"""This module contains transformers that other transformers in the package inherit
from. These transformers contain key checks to be applied in all cases.
"""

from __future__ import annotations

import warnings

import pandas as pd
from sklearn.base import BaseEstimator, TransformerMixin
from sklearn.utils.validation import check_is_fitted

from tubular._version import __version__
from tubular.mixins import BaseDropOriginalMixin

pd.options.mode.copy_on_write = True


class BaseTransformer(TransformerMixin, BaseEstimator):
    """Base tranformer class which all other transformers in the package inherit from.

    Provides fit and transform methods (required by sklearn transformers), simple input checking
    and functionality to copy X prior to transform.

    Parameters
    ----------
    columns : None or list or str
        Columns to apply the transformer to. If a str is passed this is put into a list. Value passed
        in columns is saved in the columns attribute on the object.

    copy : bool, default = True
        Should X be copied before tansforms are applied? Copy argument no longer used and will be deprecated in a future release

    verbose : bool, default = False
        Should statements be printed when methods are run?

    Attributes
    ----------
    columns : list
        Either a list of str values giving which columns in a input pandas.DataFrame the transformer
        will be applied to.

    copy : bool
        Should X be copied before tansforms are applied? Copy argument no longer used and will be deprecated in a future release

    verbose : bool
        Print statements to show which methods are being run or not.

    version_ : str
        Version number (__version__ attribute from _version.py).

    """

    def classname(self) -> str:
        """Method that returns the name of the current class when called."""
        return type(self).__name__

    def __init__(
        self,
        columns: list[str] | str,
        copy: bool | None = None,
        verbose: bool = False,
    ) -> None:
        self.version_ = __version__

        if not isinstance(verbose, bool):
            msg = f"{self.classname()}: verbose must be a bool"
            raise TypeError(msg)

        if copy is not None:
            warnings.warn(
                "copy argument no longer used and will be deprecated in a future release",
                DeprecationWarning,
                stacklevel=2,
            )

        self.verbose = verbose

        if self.verbose:
            print("BaseTransformer.__init__() called")

        # make sure columns is a single str or list of strs
        if isinstance(columns, str):
            self.columns = [columns]

        elif isinstance(columns, list):
            if not len(columns) > 0:
                msg = f"{self.classname()}: columns has no values"
                raise ValueError(msg)

            for c in columns:
                if not isinstance(c, str):
                    msg = f"{self.classname()}: each element of columns should be a single (string) column name"
                    raise TypeError(msg)

            self.columns = columns

        else:
            msg = f"{self.classname()}: columns must be a string or list with the columns to be pre-processed (if specified)"
            raise TypeError(msg)

        self.copy = copy

    def fit(self, X: pd.DataFrame, y: pd.Series | None = None) -> BaseTransformer:
        """Base transformer fit method, checks X and y types. Currently only pandas DataFrames are allowed for X
        and DataFrames or Series for y.

        Fit calls the columns_check method which will check that the columns attribute is set and all values are present in X

        Parameters
        ----------
        X : pd.DataFrame
            Data to fit the transformer on.

        y : None or pd.DataFrame or pd.Series, default = None
            Optional argument only required for the transformer to work with sklearn pipelines.

        """
        if self.verbose:
            print("BaseTransformer.fit() called")

        self.columns_check(X)

        if not X.shape[0] > 0:
            msg = f"{self.classname()}: X has no rows; {X.shape}"
            raise ValueError(msg)

        if y is not None:
            if not isinstance(y, pd.Series):
                msg = (
                    f"{self.classname()}: unexpected type for y, should be a pd.Series"
                )
                raise TypeError(msg)

            if not y.shape[0] > 0:
                msg = f"{self.classname()}: y is empty; {y.shape}"
                raise ValueError(msg)

        return self

    def _combine_X_y(self, X: pd.DataFrame, y: pd.Series) -> pd.DataFrame:
        """Combine X and y by adding a new column with the values of y to a copy of X.

        The new column response column will be called `_temporary_response`.

        This method can be used by transformers that need to use the response, y, together
        with the explanatory variables, X, in their `fit` methods.

        Parameters
        ----------
        X : pd.DataFrame
            Data containing explanatory variables.

        y : pd.Series
            Response variable.

        """
        if not isinstance(X, pd.DataFrame):
            msg = f"{self.classname()}: X should be a pd.DataFrame"
            raise TypeError(msg)

        if not isinstance(y, pd.Series):
            msg = f"{self.classname()}: y should be a pd.Series"
            raise TypeError(msg)

        if X.shape[0] != y.shape[0]:
            msg = f"{self.classname()}: X and y have different numbers of rows ({X.shape[0]} vs {y.shape[0]})"
            raise ValueError(msg)

        if not (X.index == y.index).all():
            warnings.warn(
                f"{self.classname()}: X and y do not have equal indexes",
                stacklevel=2,
            )

        return X.assign(_temporary_response=y)

    def transform(self, X: pd.DataFrame) -> pd.DataFrame:
        """Base transformer transform method; checks X type (pandas DataFrame only) and copies data if requested.

        Transform calls the columns_check method which will check columns in columns attribute are in X.

        Parameters
        ----------
        X : pd.DataFrame
            Data to transform with the transformer.

        Returns
        -------
        X : pd.DataFrame
            Input X, copied if specified by user.

        """
        self.columns_check(X)

        if self.verbose:
            print("BaseTransformer.transform() called")

        # to prevent overwriting original dataframe
        X_view = X.iloc[:]

        if not X.shape[0] > 0:
            msg = f"{self.classname()}: X has no rows; {X.shape}"
            raise ValueError(msg)

        return X_view

    def check_is_fitted(self, attribute: str) -> None:
        """Check if particular attributes are on the object. This is useful to do before running transform to avoid
        trying to transform data without first running the fit method.

        Wrapper for utils.validation.check_is_fitted function.

        Parameters
        ----------
        attributes : List
            List of str values giving names of attribute to check exist on self.

        """
        check_is_fitted(self, attribute)

    def columns_check(self, X: pd.DataFrame) -> None:
        """Method to check that the columns attribute is set and all values are present in X.

        Parameters
        ----------
        X : pd.DataFrame
            Data to check columns are in.

        """
        if not isinstance(X, pd.DataFrame):
            msg = f"{self.classname()}: X should be a pd.DataFrame"
            raise TypeError(msg)

        if not isinstance(self.columns, list):
            msg = f"{self.classname()}: self.columns should be a list"
            raise TypeError(msg)

        for c in self.columns:
            if c not in X.columns.to_numpy():
                raise ValueError(f"{self.classname()}: variable " + c + " is not in X")


<<<<<<< HEAD
class DataFrameMethodTransformer(BaseDropOriginalMixin, BaseTransformer):
=======
class BaseTwoColumnTransformer(BaseTransformer):
    """Transformer that takes a list of two columns as an argument, as well as new_column_name

    Inherits from BaseTransformer, all current transformers that use this argument also output a new column
    Inherits fit and transform methods from BaseTransformer (required by sklearn transformers), simple input checking
    and functionality to copy X prior to transform.

    Parameters
    ----------
    columns : list
        Column pair to apply the transformer to, must be list, cannot be None

    new_col_name : str
        Name of new column being created, must be str, cannot be None

    **kwargs
        Arbitrary keyword arguments passed onto BaseTransformer.__init__().

    """

    def __init__(
        self,
        columns: list[str],
        new_col_name: str,
        **kwargs: dict[str, bool],
    ) -> None:
        super().__init__(columns=columns, **kwargs)

        if not (isinstance(columns, list)):
            msg = f"{self.classname()}: columns should be list"
            raise TypeError(msg)

        if len(columns) != 2:
            msg = f"{self.classname()}: This transformer works with two columns only"
            raise ValueError(msg)

        if not (isinstance(new_col_name, str)):
            msg = f"{self.classname()}: new_col_name should be str"
            raise TypeError(msg)

        self.new_col_name = new_col_name


class DataFrameMethodTransformer(BaseTransformer):
>>>>>>> d1cadf36
    """Tranformer that applies a pandas.DataFrame method.

    Transformer assigns the output of the method to a new column or columns. It is possible to
    supply other key word arguments to the transform method, which will be passed to the
    pandas.DataFrame method being called.

    Be aware it is possible to supply incompatible arguments to init that will only be
    identified when transform is run. This is because there are many combinations of method, input
    and output sizes. Additionally some methods may only work as expected when called in
    transform with specific key word arguments.

    Parameters
    ----------
    new_column_names : str or list of str
        The name of the column or columns to be assigned to the output of running the
        pandas method in transform.

    pd_method_name : str
        The name of the pandas.DataFrame method to call.

    columns : None or list or str
        Columns to apply the transformer to. If a str is passed this is put into a list. Value passed
        in columns is saved in the columns attribute on the object. Note this has no default value so
        the user has to specify the columns when initialising the transformer. This is avoid likely
        when the user forget to set columns, in this case all columns would be picked up when super
        transform runs.

    pd_method_kwargs : dict, default = {}
        A dictionary of keyword arguments to be passed to the pd.DataFrame method when it is called.

    drop_original : bool, default = False
        Should original columns be dropped?

    **kwargs
        Arbitrary keyword arguments passed onto BaseTransformer.__init__().

    Attributes
    ----------
    new_column_names : str or list of str
        The name of the column or columns to be assigned to the output of running the
        pandas method in transform.

    pd_method_name : str
        The name of the pandas.DataFrame method to call.

    """

    def __init__(
        self,
        new_column_names: list[str] | str,
        pd_method_name: str,
        columns: list[str] | str | None,
        pd_method_kwargs: dict[str, object] | None = None,
        drop_original: bool = False,
        **kwargs: dict[str, bool],
    ) -> None:
        super().__init__(columns=columns, **kwargs)

        if type(new_column_names) is list:
            for i, item in enumerate(new_column_names):
                if type(item) is not str:
                    msg = f"{self.classname()}: if new_column_names is a list, all elements must be strings but got {type(item)} in position {i}"
                    raise TypeError(msg)

        elif type(new_column_names) is not str:
            msg = f"{self.classname()}: unexpected type ({type(new_column_names)}) for new_column_names, must be str or list of strings"
            raise TypeError(msg)

        if type(pd_method_name) is not str:
            msg = f"{self.classname()}: unexpected type ({type(pd_method_name)}) for pd_method_name, expecting str"
            raise TypeError(msg)

        if pd_method_kwargs is None:
            pd_method_kwargs = {}
        else:
            if type(pd_method_kwargs) is not dict:
                msg = f"{self.classname()}: pd_method_kwargs should be a dict but got type {type(pd_method_kwargs)}"
                raise TypeError(msg)

            for i, k in enumerate(pd_method_kwargs.keys()):
                if type(k) is not str:
                    msg = f"{self.classname()}: unexpected type ({type(k)}) for pd_method_kwargs key in position {i}, must be str"
                    raise TypeError(msg)

        self.new_column_names = new_column_names
        self.pd_method_name = pd_method_name
        self.pd_method_kwargs = pd_method_kwargs

        BaseDropOriginalMixin.set_drop_original_column(self, drop_original)

        try:
            df = pd.DataFrame()
            getattr(df, pd_method_name)

        except Exception as err:
            msg = f'{self.classname()}: error accessing "{pd_method_name}" method on pd.DataFrame object - pd_method_name should be a pd.DataFrame method'
            raise AttributeError(msg) from err

    def transform(self, X: pd.DataFrame) -> pd.DataFrame:
        """Transform input pandas DataFrame (X) using the given pandas.DataFrame method and assign the output
        back to column or columns in X.

        Any keyword arguments set in the pd_method_kwargs attribute are passed onto the pandas DataFrame method when calling it.

        Parameters
        ----------
        X : pd.DataFrame
            Data to transform.

        Returns
        -------
        X : pd.DataFrame
            Input X with additional column or columns (self.new_column_names) added. These contain the output of
            running the pandas DataFrame method.

        """
        X = super().transform(X)

        X[self.new_column_names] = getattr(X[self.columns], self.pd_method_name)(
            **self.pd_method_kwargs,
        )

        # Drop original columns
        BaseDropOriginalMixin.drop_original_column(
            self,
            X,
            self.drop_original,
            self.columns,
        )

        return X<|MERGE_RESOLUTION|>--- conflicted
+++ resolved
@@ -241,9 +241,6 @@
                 raise ValueError(f"{self.classname()}: variable " + c + " is not in X")
 
 
-<<<<<<< HEAD
-class DataFrameMethodTransformer(BaseDropOriginalMixin, BaseTransformer):
-=======
 class BaseTwoColumnTransformer(BaseTransformer):
     """Transformer that takes a list of two columns as an argument, as well as new_column_name
 
@@ -287,8 +284,8 @@
         self.new_col_name = new_col_name
 
 
-class DataFrameMethodTransformer(BaseTransformer):
->>>>>>> d1cadf36
+class DataFrameMethodTransformer(BaseDropOriginalMixin, BaseTransformer):
+  
     """Tranformer that applies a pandas.DataFrame method.
 
     Transformer assigns the output of the method to a new column or columns. It is possible to
