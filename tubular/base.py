--- conflicted
+++ resolved
@@ -4,10 +4,6 @@
 
 from __future__ import annotations
 
-<<<<<<< HEAD
-import warnings
-=======
->>>>>>> a448672e
 from typing import TYPE_CHECKING, Optional, Union
 
 import narwhals as nw
@@ -16,17 +12,13 @@
 from sklearn.base import BaseEstimator, TransformerMixin
 from sklearn.utils.validation import check_is_fitted
 
-<<<<<<< HEAD
-from tubular._types import GenericKwargs  # noqa: TCH001
-=======
 from tubular._utils import (
     _convert_dataframe_to_narwhals,
     _convert_series_to_narwhals,
     _return_narwhals_or_native_dataframe,
 )
->>>>>>> a448672e
 from tubular.mixins import DropOriginalMixin
-from tubular.types import DataFrame, Series
+from tubular.types import DataFrame, GenericKwargs, Series
 
 if TYPE_CHECKING:
     from narwhals.typing import FrameT
