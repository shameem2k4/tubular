--- conflicted
+++ resolved
@@ -1006,15 +1006,11 @@
 
     polars_compatible = True
 
-<<<<<<< HEAD
     FITS = False
 
     jsonable = False
 
-    DEFAULT_MAPPINGS = {
-=======
     DEFAULT_MAPPINGS: ClassVar[dict[str, dict[int, str]]] = {
->>>>>>> 6c47c88e
         DatetimeInfoOptions.TIME_OF_DAY: {
             **dict.fromkeys(range(6), "night"),  # Midnight - 6am
             **dict.fromkeys(range(6, 12), "morning"),  # 6am - Noon
