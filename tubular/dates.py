--- conflicted
+++ resolved
@@ -558,10 +558,7 @@
             **self.to_datetime_kwargs,
         )
 
-<<<<<<< HEAD
-=======
         # Drop original columns if self.drop_original is True
->>>>>>> c90ad548
         return DropOriginalMixin.drop_original_column(
             self,
             X,
