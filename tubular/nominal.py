"""This module contains transformers that apply encodings to nominal columns."""
from __future__ import annotations

import copy
import warnings
from typing import TYPE_CHECKING, Any, Literal, Optional, Union

import narwhals as nw
import numpy as np
import pandas as pd
from beartype import beartype
from narwhals.dtypes import DType  # noqa: F401

from tubular._utils import (
    _convert_dataframe_to_narwhals,
    _convert_series_to_narwhals,
    _return_narwhals_or_native_dataframe,
)
from tubular.base import BaseTransformer
from tubular.imputers import MeanImputer, MedianImputer
from tubular.mapping import BaseMappingTransformer, BaseMappingTransformMixin
from tubular.mixins import DropOriginalMixin, SeparatorColumnMixin, WeightColumnMixin
<<<<<<< HEAD
from tubular.types import ListOfStrs, PositiveInt  # noqa: TCH001
=======
from tubular.types import DataFrame, ListOfStrs, Series
>>>>>>> 6da13359

if TYPE_CHECKING:
    from narwhals.typing import FrameT


class BaseNominalTransformer(BaseTransformer):
    """
    Base Transformer extension for nominal transformers.

    Attributes
    ----------

    polars_compatible : bool
        class attribute, indicates whether transformer has been converted to polars/pandas agnostic narwhals framework

    """

    polars_compatible = True

    FITS = False

    @beartype
    def check_mappable_rows(
        self,
        X: DataFrame,
        present_values: Optional[dict[str, set[Any]]] = None,
    ) -> None:
        """Method to check that all the rows to apply the transformer to are able to be
        mapped according to the values in the mappings dict.

        Parameters
        ----------
        X : DataFrame
            Data to apply nominal transformations to.

        present_values: Optional[dict[str, set[Any]]]
            optionally provide dictionary of values present in data by column. Avoided recalculating
            specifically for validation checks.

        Raises
        ------
        ValueError
            If any of the rows in a column (c) to be mapped, could not be mapped according to
            the mapping dict in mappings[c].

        """
        self.check_is_fitted(["mappings"])

        X = _convert_dataframe_to_narwhals(X)

        if present_values is None:
            present_values = {
                col: set(X.get_column(col).unique()) for col in self.columns
            }

        value_diffs = {
            col: set(present_values[col]).difference(set(self.mappings[col]))
            for col in self.columns
        }

        raise_error = any(len(value_diffs[col]) != 0 for col in self.columns)

        if raise_error:
            columns_with_unmappable_rows = [
                col for col in self.columns if len(value_diffs[col]) != 0
            ]
            msg = f"{self.classname()}: nulls would be introduced into columns {', '.join(columns_with_unmappable_rows)} from levels not present in mapping"
            raise ValueError(msg)

    @beartype
    def transform(
        self,
        X: DataFrame,
        return_native_override: Optional[bool] = None,
        present_values: Optional[dict[str, set[Any]]] = None,
    ) -> DataFrame:
        """Base nominal transformer transform method.  Checks that all the rows are able to be
        mapped according to the values in the mappings dict and calls the BaseTransformer transform method.

        Parameters
        ----------
        X : DataFrame
            Data to apply nominal transformations to.

        return_native_override: Optional[bool]
            option to override return_native attr in transformer, useful when calling parent
            methods

        present_values: Optional[dict[str, set[Any]]]
            optionally provide dictionary of values present in data by column. Avoided recalculating
            specifically for validation checks.

        Returns
        -------
        X : DataFrame
            Input X.

        """

        return_native = self._process_return_native(return_native_override)

        # specify which class to prevent additional inheritance calls
        X = BaseTransformer.transform(self, X, return_native_override=False)

        self.check_mappable_rows(X, present_values)

        return _return_narwhals_or_native_dataframe(X, return_native)


class NominalToIntegerTransformer(BaseNominalTransformer, BaseMappingTransformMixin):
    """Transformer to convert columns containing nominal values into integer values.

    The nominal levels that are mapped to integers are not ordered in any way.

    Parameters
    ----------
    columns : None or str or list, default = None
        Columns to transform, if the default of None is supplied all object and category
        columns in X are used.

    start_encoding : int, default = 0
        Value to start the encoding from e.g. if start_encoding = 0 then the encoding would be
        {'A': 0, 'B': 1, 'C': 3} etc.. or if start_encoding = 5 then the same encoding would be
        {'A': 5, 'B': 6, 'C': 7}. Can be positive or negative.

    **kwargs
        Arbitrary keyword arguments passed onto BaseTransformer.init method.

    Attributes
    ----------
    start_encoding : int
        Value to start the encoding / mapping of nominal to integer from.

    mappings : dict
        Created in fit. A dict of key (column names) value (mappings between levels and integers for given
        column) pairs.

    polars_compatible : bool
        class attribute, indicates whether transformer has been converted to polars/pandas agnostic narwhals framework

    """

    polars_compatible = False

    FITS = True

    def __init__(
        self,
        columns: str | list[str] | None = None,
        start_encoding: int = 0,
        **kwargs: dict[str, bool],
    ) -> None:
        BaseNominalTransformer.__init__(self, columns=columns, **kwargs)

        # this transformer shouldn't really be used with huge numbers of levels
        # so setup to use int8 type
        # if there are more levels than this, will get a type error
        self.return_dtypes = {c: "Int8" for c in self.columns}

        if not isinstance(start_encoding, int):
            msg = f"{self.classname()}: start_encoding should be an integer"
            raise ValueError(msg)

        self.start_encoding = start_encoding

    def fit(self, X: pd.DataFrame, y: pd.Series | None = None) -> pd.DataFrame:
        """Creates mapping between nominal levels and integer values for categorical variables.

        Parameters
        ----------
        X : pd.DataFrame
            Data to fit the transformer on, this sets the nominal levels that can be mapped.

        y : None or pd.DataFrame or pd.Series, default = None
            Optional argument only required for the transformer to work with sklearn pipelines.

        """
        BaseNominalTransformer.fit(self, X, y)

        self.mappings = {}

        for c in self.columns:
            col_values = X[c].unique()

            self.mappings[c] = {
                k: i for i, k in enumerate(col_values, self.start_encoding)
            }

            # if more levels than int8 type can handle, then error
            if len(self.mappings[c]) > 127:
                msg = f"{self.classname()}: column {c} has too many levels to encode"
                raise ValueError(
                    msg,
                )

        # use BaseMappingTransformer init to process args
        # extract null_mappings from mappings etc
        base_mapping_transformer = BaseMappingTransformer(
            mappings=self.mappings,
            return_dtypes=self.return_dtypes,
        )

        self.mappings = base_mapping_transformer.mappings
        self.mappings_from_null = base_mapping_transformer.mappings_from_null
        self.return_dtypes = base_mapping_transformer.return_dtypes

        return self

    def transform(self, X: pd.DataFrame) -> pd.DataFrame:
        """Transform method to apply integer encoding stored in the mappings attribute to
        each column in the columns attribute.

        This method calls the check_mappable_rows method from BaseNominalTransformer to check that
        all rows can be mapped then transform from BaseMappingTransformMixin to apply the
        standard pd.Series.map method.

        Parameters
        ----------
        X : pd.DataFrame
            Data with nominal columns to transform.

        Returns
        -------
        X : pd.DataFrame
            Transformed input X with levels mapped according to mappings dict.

        """

        X = super().transform(X)

        return BaseMappingTransformMixin.transform(self, X)


class GroupRareLevelsTransformer(BaseTransformer, WeightColumnMixin):

    """Transformer to group together rare levels of nominal variables into a new level,
    labelled 'rare' (by default).

    Rare levels are defined by a cut off percentage, which can either be based on the
    number of rows or sum of weights. Any levels below this cut off value will be
    grouped into the rare level.

    Parameters
    ----------
    columns : None or str or list, default = None
        Columns to transform, if the default of None is supplied all object and category
        columns in X are used.

    cut_off_percent : float, default = 0.01
        Cut off for the percent of rows or percent of weight for a level, levels below
        this value will be grouped.

    weights_column : None or str, default = None
        Name of weights column that should be used so cut_off_percent applies to sum of weights
        rather than number of rows.

    rare_level_name : any,default = 'rare'.
        Must be of the same type as columns.
        Label for the new 'rare' level.

    record_rare_levels : bool, default = False
        If True, an attribute called rare_levels_record_ will be added to the object. This will be a dict
        of key (column name) value (level from column considered rare according to cut_off_percent) pairs.
        Care should be taken if working with nominal variables with many levels as this could potentially
        result in many being stored in this attribute.

    unseen_levels_to_rare : bool, default = True
        If True, unseen levels in new data will be passed to rare, if set to false they will be left unchanged.

    **kwargs
        Arbitrary keyword arguments passed onto BaseTransformer.init method.

    Attributes
    ----------
    cut_off_percent : float
        Cut off percentage (either in terms of number of rows or sum of weight) for a given
        nominal level to be considered rare.

    non_rare_levels : dict
        Created in fit. A dict of non-rare levels (i.e. levels with more than cut_off_percent weight or rows)
        that is used to identify rare levels in transform.

    rare_level_name : any
        Must be of the same type as columns.
        Label for the new nominal level that will be added to group together rare levels (as
        defined by cut_off_percent).

    record_rare_levels : bool
        Should the 'rare' levels that will be grouped together be recorded? If not they will be lost
        after the fit and the only information remaining will be the 'non'rare' levels.

    rare_levels_record_ : dict
        Only created (in fit) if record_rare_levels is True. This is dict containing a list of
        levels that were grouped into 'rare' for each column the transformer was applied to.

    weights_column : str
        Name of weights columns to use if cut_off_percent should be in terms of sum of weight
        not number of rows.

    unseen_levels_to_rare : bool
        If True, unseen levels in new data will be passed to rare, if set to false they will be left unchanged.

    training_data_levels : dict[set]
        Dictionary containing the set of values present in the training data for each column in self.columns. It
        will only exist in if unseen_levels_to_rare is set to False.

    polars_compatible : bool
        class attribute, indicates whether transformer has been converted to polars/pandas agnostic narwhals framework

    """

    polars_compatible = True

    FITS = True

    def __init__(
        self,
        columns: str | list[str] | None = None,
        cut_off_percent: float = 0.01,
        weights_column: str | None = None,
        rare_level_name: str | list[str] | None = "rare",
        record_rare_levels: bool = True,
        unseen_levels_to_rare: bool = True,
        **kwargs: dict[str, bool],
    ) -> None:
        super().__init__(columns=columns, **kwargs)

        if not isinstance(cut_off_percent, float):
            msg = f"{self.classname()}: cut_off_percent must be a float"
            raise ValueError(msg)

        if not ((cut_off_percent > 0) & (cut_off_percent < 1)):
            msg = f"{self.classname()}: cut_off_percent must be > 0 and < 1"
            raise ValueError(msg)

        self.cut_off_percent = cut_off_percent

        WeightColumnMixin.check_and_set_weight(self, weights_column)

        if not isinstance(rare_level_name, str):
            msg = f"{self.classname()}: rare_level_name must be a str"
            raise ValueError(msg)

        self.rare_level_name = rare_level_name

        if not isinstance(record_rare_levels, bool):
            msg = f"{self.classname()}: record_rare_levels must be a bool"
            raise ValueError(msg)

        self.record_rare_levels = record_rare_levels

        if not isinstance(unseen_levels_to_rare, bool):
            msg = f"{self.classname()}: unseen_levels_to_rare must be a bool"
            raise ValueError(msg)

        self.unseen_levels_to_rare = unseen_levels_to_rare

    @beartype
    def _check_str_like_columns(self, schema: nw.Schema) -> None:
        """check that transformer being called on only str-like columns

        Parameters
        ----------
        schema: nw.Schema
            schema of input data

        """

        str_like_columns = [
            col
            for col in self.columns
            if schema[col] in {nw.String, nw.Categorical, nw.Object}
        ]

        non_str_like_columns = set(self.columns).difference(
            set(
                str_like_columns,
            ),
        )

        if len(non_str_like_columns) != 0:
            msg = f"{self.classname()}: transformer must run on str-like columns, but got non str-like {non_str_like_columns}"
            raise TypeError(msg)

    @beartype
    def _check_for_nulls(self, X: DataFrame) -> None:
        """check that transformer being called on only non-null columns.

        Note, found including nulls to be quite complicated due to:
        - categorical variables make use of NaN not None
        - pl/nw categorical variables do not allow categories to be edited,
        so adjusting requires converting to str as interim step
        - NaNs are converted to nan, introducing complications

        As this transformer is generally used post imputation, elected to remove null
        functionality.

        Parameters
        ----------
        X : pd/pl.DataFrame
            Data to transform

        """

        X = _convert_dataframe_to_narwhals(X)

        null_check_expressions = {
            col: nw.col(col).is_null().sum().alias(col) for col in self.columns
        }

        null_counts = X.select(**null_check_expressions)

        columns_with_nulls = [
            col for col in self.columns if null_counts[col].item() > 0
        ]

        if columns_with_nulls:
            msg = f"{self.classname()}: transformer can only fit/apply on columns without nulls, columns {', '.join(columns_with_nulls)} need to be imputed first"
            raise ValueError(msg)

    @beartype
    def fit(
        self,
        X: DataFrame,
        y: Optional[Series] = None,
    ) -> GroupRareLevelsTransformer:
        """Records non-rare levels for categorical variables.

        When transform is called, only levels records in non_rare_levels during fit will remain
        unchanged - all other levels will be grouped. If record_rare_levels is True then the
        rare levels will also be recorded.

        The label for the rare levels must be of the same type as the columns.

        Parameters
        ----------
        X : pd/pl.DataFrame
            Data to identify non-rare levels from.

        y : None or or nw.Series, default = None
            Optional argument only required for the transformer to work with sklearn pipelines.

        """

        X = _convert_dataframe_to_narwhals(X)

        y = _convert_series_to_narwhals(y)

        super().fit(X, y)

        if self.weights_column is not None:
            WeightColumnMixin.check_weights_column(self, X, self.weights_column)

        schema = X.schema

        self._check_str_like_columns(schema)

        self._check_for_nulls(X)

        self.non_rare_levels = {}

        if self.record_rare_levels:
            self.rare_levels_record_ = {}

        native_backend = nw.get_native_namespace(X)

        weights_column = self.weights_column
        if self.weights_column is None:
            X, weights_column = WeightColumnMixin._create_unit_weights_column(
                X,
                backend=native_backend.__name__,
                return_native=False,
            )

        for c in self.columns:
            cols_w_sums = X.group_by(c, drop_null_keys=False).agg(
                nw.col(weights_column).sum(),
            )

            total_w = X.select(nw.col(weights_column).sum()).item()

            cols_w_percents = cols_w_sums.select(
                nw.col(weights_column) / total_w,
                nw.col(c),
            )

            self.non_rare_levels[c] = (
                cols_w_percents.filter(
                    nw.col(weights_column) >= self.cut_off_percent,
                )
                .get_column(c)
                .to_list()
            )

            self.non_rare_levels[c] = sorted(self.non_rare_levels[c], key=str)

            if self.record_rare_levels:
                self.rare_levels_record_[c] = (
                    cols_w_percents.filter(
                        nw.col(weights_column) < self.cut_off_percent,
                    )
                    .get_column(c)
                    .to_list()
                )

                self.rare_levels_record_[c] = sorted(
                    self.rare_levels_record_[c],
                    key=str,
                )

        if not self.unseen_levels_to_rare:
            self.training_data_levels = {}
            for c in self.columns:
                self.training_data_levels[c] = set(X.get_column(c).unique().to_list())

        return self

    @beartype
    def transform(self, X: DataFrame) -> DataFrame:
        """Grouped rare levels together into a new 'rare' level.

        Parameters
        ----------
        X : pd/pl.DataFrame
            Data to with catgeorical variables to apply rare level grouping to.

        Returns
        -------
        X : pd/pl.DataFrame
            Transformed input X with rare levels grouped for into a new rare level.

        """
        X = BaseTransformer.transform(self, X, return_native_override=False)
        X = _convert_dataframe_to_narwhals(X)

        schema = X.schema

        self._check_str_like_columns(schema)

        self._check_for_nulls(X)

        self.check_is_fitted(["non_rare_levels"])

        # copy non_rare_levels, as unseen values may be added, and transform should not
        # change the transformer state
        non_rare_levels = copy.deepcopy(self.non_rare_levels)

        if not self.unseen_levels_to_rare:
            for c in self.columns:
                unseen_vals = set(
                    X.get_column(c).unique().to_list(),
                ).difference(
                    set(self.training_data_levels[c]),
                )
                non_rare_levels[c].extend(unseen_vals)

        transform_expressions = {
            c: nw.col(c).cast(
                nw.String,
            )
            if schema[c] in [nw.Categorical, nw.Enum]
            else nw.col(c)
            for c in self.columns
        }

        transform_expressions = {
            c: (
                nw.when(transform_expressions[c].is_in(non_rare_levels[c]))
                .then(transform_expressions[c])
                .otherwise(nw.lit(self.rare_level_name))
            )
            for c in self.columns
        }

        transform_expressions = {
            c: transform_expressions[c].cast(schema[c])
            if (schema[c] in [nw.Categorical, nw.Enum])
            else transform_expressions[c]
            for c in self.columns
        }

        X = X.with_columns(**transform_expressions)

        return _return_narwhals_or_native_dataframe(X, self.return_native)


class MeanResponseTransformer(
    BaseNominalTransformer,
    WeightColumnMixin,
    BaseMappingTransformMixin,
    DropOriginalMixin,
):
    """Transformer to apply mean response encoding. This converts categorical variables to
    numeric by mapping levels to the mean response for that level.

    For a continuous or binary response the categorical columns specified will have values
    replaced with the mean response for each category.

    For an n > 1 level categorical response, up to n binary responses can be created, which in
    turn can then be used to encode each categorical column specified. This will generate up
    to n * len(columns) new columns, of with names of the form {column}_{response_level}. The
    original columns will be removed from the dataframe. This functionality is controlled using
    the 'level' parameter. Note that the above only works for a n > 1 level categorical response.
    Do not use 'level' parameter for a n = 1 level numerical response. In this case, use the standard
    mean response transformer without the 'level' parameter.

    If a categorical variable contains null values these will not be transformed.

    The same weights and prior are applied to each response level in the multi-level case.

    Parameters
    ----------
    columns : None or str or list, default = None
        Columns to transform, if the default of None is supplied all object and category
        columns in X are used.

    weights_column : str or None
        Weights column to use when calculating the mean response.

    prior : int, default = 0
        Regularisation parameter, can be thought of roughly as the size a category should be in order for
        its statistics to be considered reliable (hence default value of 0 means no regularisation).

    level : str, list or None, default = None
        Parameter to control encoding against a multi-level categorical response. For a continuous or
        binary response, leave this as None. In the multi-level case, set to 'all' to encode against every
        response level or provide a list of response levels to encode against.

    unseen_level_handling : str("Mean", "Median", "Lowest" or "Highest) or int/float, default = None
        Parameter to control the logic for handling unseen levels of the categorical features to encode in
        data when using transform method. Default value of None will output error when attempting to use transform
        on data with unseen levels in categorical columns to encode. Set this parameter to one of the options above
        in order to encode unseen levels in each categorical column with the mean, median etc. of
        each column. One can also pass an arbitrary int/float value to use for encoding unseen levels.

    return_type: Literal['float32', 'float64']
        What type to cast return column as, consider exploring float32 to save memory. Defaults to float32.

    **kwargs
        Arbitrary keyword arguments passed onto BaseTransformer.init method.

    Attributes
    ----------
    columns : str or list
        Categorical columns to encode in the input data.

    weights_column : str or None
        Weights column to use when calculating the mean response.

    prior : int, default = 0
        Regularisation parameter, can be thought of roughly as the size a category should be in order for
        its statistics to be considered reliable (hence default value of 0 means no regularisation).

    level : str, int, float, list or None, default = None
        Parameter to control encoding against a multi-level categorical response. If None the response will be
        treated as binary or continous, if 'all' all response levels will be encoded against and if it is a list of
        levels then only the levels specified will be encoded against.

    response_levels : list
        Only created in the mutli-level case. Generated from level, list of all the response levels to encode against.

    mappings : dict
        Created in fit. A nested Dict of {column names : column specific mapping dictionary} pairs.  Column
        specific mapping dictionaries contain {initial value : mapped value} pairs.

    mapped_columns : list
        Only created in the multi-level case. A list of the new columns produced by encoded the columns in self.columns
        against multiple response levels, of the form {column}_{level}.

    transformer_dict : dict
        Only created in the mutli-level case. A dictionary of the form level : transformer containing the mean response
        transformers for each level to be encoded against.

    unseen_levels_encoding_dict: dict
        Dict containing the values (based on chosen unseen_level_handling) derived from the encoded columns to use when handling unseen levels in data passed to transform method.

    return_type: Literal['float32', 'float64']
        What type to cast return column as. Defaults to float32.

    cast_method: Literal[np.float32, np,float64]
        Store the casting method associated to return_type

    polars_compatible : bool
        class attribute, indicates whether transformer has been converted to polars/pandas agnostic narwhals framework

    """

    polars_compatible = True

    FITS = True

    @beartype
    def __init__(
        self,
        columns: Optional[Union[str, list[str]]] = None,
        weights_column: Optional[str] = None,
        prior: PositiveInt = 0,
        level: Optional[Union[float, int, str, list]] = None,
        unseen_level_handling: Optional[
            Union[float, int, Literal["mean", "median", "min", "max"]]
        ] = None,
        return_type: Literal["Float32", "Float64"] = "Float32",
        drop_original: bool = True,
        **kwargs: bool,
    ) -> None:
        WeightColumnMixin.check_and_set_weight(self, weights_column)

        self.prior = prior
        self.unseen_level_handling = unseen_level_handling
        self.return_type = return_type
        self.drop_original = drop_original

        self.MULTI_LEVEL = False

        if level == "all" or (isinstance(level, list)):
            self.MULTI_LEVEL = True

        # if working with single level, put into list for easier handling
        elif isinstance(level, (str, int, float)):
            level = [level]
            self.MULTI_LEVEL = True

        self.level = level

        # self.cast_method is used to cast mapping values, so uses numpy types
        if return_type == "Float64":
            self.cast_method = np.float64
        else:
            self.cast_method = np.float32

        BaseNominalTransformer.__init__(self, columns=columns, **kwargs)

    @nw.narwhalify
    def _prior_regularisation(
        self,
        group_means_and_weights: FrameT,
        column: str,
        weights_column: str,
        response_column: str,
    ) -> dict[str | float, float]:
        """Regularise encoding values by pushing encodings of infrequent categories towards the global mean.  If prior is zero this will return target_means unaltered.

        Parameters
        ----------
        group_means_and_weights: FrameT
            dataframe containing info on group means and weights for a given column

        column: str
            column to regularise

        weights_column: str
            name of weights column

        response_column: str
            name of response column

        Returns
        -------
        regularised : nw.Series
            Series of regularised encoding values
        """
        self.check_is_fitted(["global_mean"])

        prior_col = "prior_encodings"

        prior_df = group_means_and_weights.select(
            nw.col(column),
            (
                ((nw.col(response_column)) + self.global_mean * self.prior)
                / (nw.col(weights_column) + self.prior)
            ).alias(prior_col),
        )

        prior_encodings_dict = prior_df.to_dict(as_series=False)

        # return as dict
        return dict(
            zip(
                prior_encodings_dict[column],
                prior_encodings_dict[prior_col],
            ),
        )

    @nw.narwhalify
    def _fit_binary_response(
        self,
        X_y: FrameT,
        columns: list[str],
        weights_column: str,
        response_column: str,
    ) -> None:
        """Function to learn the MRE mappings for a given binary or continuous response.

        Parameters
        ----------
        X_y : pd/pl.DataFrame
            Data with catgeorical variable columns to transform, and target to encode against.

        columns : list(str)
            Post transform names of columns to be encoded. In the binary or continous case
            this is just self.columns. In the multi-level case this should be of the form
            {column_in_original_data}_{response_level}, where response_level is the level
            being encoded against in this call of _fit_binary_response.

        weights_column: str
            name of weights column

        response_column: str
            name of response column
        """
        # reuse mean imputer logic to calculate global mean
        mean_imputer = MeanImputer(
            columns=response_column,
            weights_column=weights_column,
        )
        mean_imputer.fit(X_y)
        self.global_mean = mean_imputer.impute_values_[response_column]

        X_y = X_y.with_columns(
            (nw.col(response_column) * nw.col(weights_column)).alias(response_column),
        )

        for c in columns:
            groupby_sum = X_y.group_by(c).agg(
                nw.col(response_column).sum(),
                nw.col(weights_column).sum(),
            )

            group_means_and_weights = groupby_sum.select(
                nw.col(response_column),
                nw.col(weights_column),
                nw.col(c),
            )

            self.mappings[c] = self._prior_regularisation(
                group_means_and_weights,
                column=c,
                weights_column=weights_column,
                response_column=response_column,
            )

            # to_dict changes types
            for key in self.mappings[c]:
                self.mappings[c][key] = self.cast_method(self.mappings[c][key])

    @nw.narwhalify
    def fit(self, X: FrameT, y: nw.Series) -> FrameT:
        """Identify mapping of categorical levels to mean response values.

        If the user specified the weights_column arg in when initialising the transformer
        the weighted mean response will be calculated using that column.

        In the multi-level case this method learns which response levels are present and
        are to be encoded against.

        Parameters
        ----------
        X : pd/pl.DataFrame
            Data to with catgeorical variable columns to transform and also containing response_column
            column.

        y : pd/pl.Series
            Response variable or target.

        """
        BaseNominalTransformer.fit(self, X, y)

        self.mappings = {}
        self.unseen_levels_encoding_dict = {}

        native_backend = nw.get_native_namespace(X)

        weights_column = self.weights_column
        if self.weights_column is None:
            X, weights_column = WeightColumnMixin._create_unit_weights_column(
                X,
                backend=native_backend.__name__,
                return_native=False,
            )

        WeightColumnMixin.check_weights_column(self, X, weights_column)

        response_null_count = y.is_null().sum()

        if response_null_count > 0:
            msg = f"{self.classname()}: y has {response_null_count} null values"
            raise ValueError(msg)

        X_y = nw.from_native(self._combine_X_y(X, y))
        response_column = "_temporary_response"

        self.response_levels = self.level

        if self.level == "all":
            self.response_levels = y.unique()

        elif self.level is not None and any(
            level not in list(y.unique()) for level in self.level
        ):
            msg = "Levels contains a level to encode against that is not present in the response."
            raise ValueError(msg)

        self.column_to_encoded_columns = {column: [] for column in self.columns}
        self.encoded_columns = []

        levels_to_iterate_through = (
            self.response_levels
            if self.response_levels is not None
            # if no levels, just create arbitrary len 1 iterable
            else ["NO_LEVELS"]
        )

        for level in levels_to_iterate_through:
            # if multi level, set up placeholder encoded columns
            # if not multi level, will just overwrite existing column
            mapping_columns_for_this_level = {
                column: column + "_" + str(level) if self.MULTI_LEVEL else column
                for column in self.columns
            }

            X_y = X_y.with_columns(
                nw.col(column).alias(mapping_columns_for_this_level[column])
                for column in mapping_columns_for_this_level
            )

            # create temporary single level response columns to individually encode
            # if nans are present then will error in previous handling, so can assume not here
            X_y = X_y.with_columns(
                (y == level if self.MULTI_LEVEL else y).alias(response_column),
            )

            self._fit_binary_response(
                X_y,
                list(mapping_columns_for_this_level.values()),
                weights_column=weights_column,
                response_column=response_column,
            )

            self.column_to_encoded_columns = {
                column: [
                    *self.column_to_encoded_columns[column],
                    mapping_columns_for_this_level[column],
                ]
                for column in self.columns
            }

        self.encoded_columns = [
            value
            for column in self.columns
            for value in self.column_to_encoded_columns[column]
        ]

        # set this attr up for BaseMappingTransformerMixin
        # this is used to cast the narwhals mapping df, so uses narwhals types
        self.return_dtypes = {col: self.return_type for col in self.encoded_columns}

        # use BaseMappingTransformer init to process args
        # extract null_mappings from mappings etc
        base_mapping_transformer = BaseMappingTransformer(
            mappings=self.mappings,
            return_dtypes=self.return_dtypes,
        )

        self.mappings = base_mapping_transformer.mappings
        self.mappings_from_null = base_mapping_transformer.mappings_from_null
        self.return_dtypes = base_mapping_transformer.return_dtypes

        self._fit_unseen_level_handling_dict(X_y, weights_column)

        return self

    @nw.narwhalify
    def _fit_unseen_level_handling_dict(
        self,
        X_y: FrameT,
        weights_column: str,
    ) -> None:
        """Learn values for unseen levels to be mapped to, potential cases depend on unseen_level_handling attr:
        - if int/float value has been provided, this will cast to the appropriate type
        and be directly used
        - if median/mean/min/max, the appropriate weighted statistic is calculated on the mapped data, and
        cast to the appropriate type

        Parameters
        ----------
        X_y : pd/pl.DataFrame
            Data to with categorical variable columns to transform and also containing response_column
            column.

        weights_column : str
            name of weights column

        """

        if isinstance(self.unseen_level_handling, (int, float)):
            for c in self.encoded_columns:
                self.unseen_levels_encoding_dict[c] = self.cast_method(
                    self.unseen_level_handling,
                )

        elif isinstance(self.unseen_level_handling, str):
            X_temp = nw.from_native(BaseMappingTransformMixin.transform(self, X_y))

            for c in self.encoded_columns:
                if self.unseen_level_handling in ["mean", "median"]:
                    group_weights = X_temp.group_by(c).agg(
                        nw.col(weights_column).sum(),
                    )

                    if self.unseen_level_handling == "mean":
                        # reuse MeanImputer logic to calculate means
                        mean_imputer = MeanImputer(
                            columns=c,
                            weights_column=weights_column,
                        )

                        mean_imputer.fit(group_weights)

                        self.unseen_levels_encoding_dict[
                            c
                        ] = mean_imputer.impute_values_[c]

                    # else, median
                    else:
                        # reuse MedianImputer logic to calculate medians
                        median_imputer = MedianImputer(
                            columns=c,
                            weights_column=weights_column,
                        )

                        median_imputer.fit(group_weights)

                        self.unseen_levels_encoding_dict[
                            c
                        ] = median_imputer.impute_values_[c]

                # else, min or max, which don't care about weights
                else:
                    self.unseen_levels_encoding_dict[c] = getattr(
                        X_temp[c],
                        self.unseen_level_handling,
                    )()

                self.unseen_levels_encoding_dict[c] = self.cast_method(
                    self.unseen_levels_encoding_dict[c],
                )

    @beartype
    def transform(self, X: DataFrame) -> DataFrame:
        """Transform method to apply mean response encoding stored in the mappings attribute to
        each column in the columns attribute.

        This method calls the check_mappable_rows method from BaseNominalTransformer to check that
        all rows can be mapped then transform from BaseMappingTransformMixin to apply the
        standard pd.Series.map method.

        N.B. In the mutli-level case, this method briefly overwrites the self.columns attribute, but sets
        it back to the original value at the end.

        Parameters
        ----------
        X : pd/pl.DataFrame
            Data with nominal columns to transform.

        Returns
        -------
        X : pd/pl.DataFrame
            Transformed input X with levels mapped accoriding to mappings dict.

        """

        self.check_is_fitted(["mappings", "return_dtypes"])

        X = _convert_dataframe_to_narwhals(X)

        present_values = {col: set(X.get_column(col).unique()) for col in self.columns}

        # with columns created, can now run parent transforms
        if self.unseen_level_handling:
            # do not want to run check_mappable_rows in this case, as will not like unseen values
            self.check_is_fitted(["unseen_levels_encoding_dict"])

            # BaseTransformer.transform as we do not want to run check_mappable_rows in BaseNominalTransformer
            # (it causes complications with unseen levels and new cols, so run later)
            X = BaseTransformer.transform(self, X, return_native_override=False)

        else:
            # mappings might look like {'a_blue': {'a': 1, 'b': 2,...}}
            # what we want to check is whether the values of a are covered
            # by the mappings, so temp change the mappings dict to focus on
            # the original columns and set back to original value after
            original_mappings = self.mappings
            self.mappings = {
                col: self.mappings[self.column_to_encoded_columns[col][0]]
                for col in self.columns
            }
            X = super().transform(
                X,
                return_native_override=False,
                present_values=present_values,
            )
            self.mappings = original_mappings

        # set up list of paired condition/outcome tuples for mapping
        conditions_and_outcomes = {
            output_col: [
                self._create_mapping_conditions_and_outcomes(
                    input_col,
                    key,
                    self.mappings,
                    output_col=output_col,
                )
                for key in self.mappings[output_col]
                if key in present_values[input_col]
            ]
            for input_col in self.columns
            for output_col in self.column_to_encoded_columns[input_col]
        }

        if self.unseen_level_handling:
            unseen_level_condition_and_outcomes = {
                output_col: (
                    ~nw.col(input_col).is_in(self.mappings[output_col].keys()),
                    (nw.lit(self.unseen_levels_encoding_dict[output_col])),
                )
                for input_col in self.columns
                for output_col in self.column_to_encoded_columns[input_col]
            }

            conditions_and_outcomes = {
                col: conditions_and_outcomes[col]
                + [unseen_level_condition_and_outcomes[col]]
                for col in self.encoded_columns
            }

        # apply mapping using functools reduce to build expression
        transform_expressions = {
            output_col: self._combine_mappings_into_expression(
                input_col,
                conditions_and_outcomes,
                output_col,
            )
            for input_col in self.columns
            for output_col in self.column_to_encoded_columns[input_col]
        }

        transform_expressions = {
            col: transform_expressions[col].cast(getattr(nw, self.return_dtypes[col]))
            for col in self.encoded_columns
        }

        X = X.with_columns(
            **transform_expressions,
        )

        columns_to_drop = [
            col for col in self.columns if col not in self.encoded_columns
        ]

        X = DropOriginalMixin.drop_original_column(
            self,
            X,
            self.drop_original,
            columns_to_drop,
            return_native=False,
        )

        return _return_narwhals_or_native_dataframe(X, self.return_native)


class OrdinalEncoderTransformer(
    BaseNominalTransformer,
    BaseMappingTransformMixin,
    WeightColumnMixin,
):
    """Transformer to encode categorical variables into ascending rank-ordered integer values variables by mapping
    it's levels to the target-mean response for that level.
    Values will be sorted in ascending order only i.e. categorical level with lowest target mean response to
    be encoded as 1, the next highest value as 2 and so on.

    If a categorical variable contains null values these will not be transformed.

    Parameters
    ----------
    columns : None or str or list, default = None
        Columns to transform, if the default of None is supplied all object and category
        columns in X are used.

    weights_column : str or None
        Weights column to use when calculating the mean response.

    **kwargs
        Arbitrary keyword arguments passed onto BaseTransformer.init method.

    Attributes
    ----------
    weights_column : str or None
        Weights column to use when calculating the mean response.

    mappings : dict
        Created in fit. Dict of key (column names) value (mapping of categorical levels to numeric,
        ordinal encoded response values) pairs.

    polars_compatible : bool
        class attribute, indicates whether transformer has been converted to polars/pandas agnostic narwhals framework

    """

    polars_compatible = False

    FITS = True

    def __init__(
        self,
        columns: str | list[str] | None = None,
        weights_column: str | None = None,
        **kwargs: dict[str, bool],
    ) -> None:
        WeightColumnMixin.check_and_set_weight(self, weights_column)

        BaseNominalTransformer.__init__(self, columns=columns, **kwargs)

        # this transformer shouldn't really be used with huge numbers of levels
        # so setup to use int8 type
        # if there are more levels than this, will get a type error
        self.return_dtypes = {c: "Int8" for c in self.columns}

    def fit(self, X: pd.DataFrame, y: pd.Series) -> pd.DataFrame:
        """Identify mapping of categorical levels to rank-ordered integer values by target-mean in ascending order.

        If the user specified the weights_column arg in when initialising the transformer
        the weighted mean response will be calculated using that column.

        Parameters
        ----------
        X : pd.DataFrame
            Data to with catgeorical variable columns to transform and response_column column
            specified when object was initialised.

        y : pd.Series
            Response column or target.

        """
        BaseNominalTransformer.fit(self, X, y)

        self.mappings = {}

        if self.weights_column is not None:
            WeightColumnMixin.check_weights_column(self, X, self.weights_column)

        response_null_count = y.isna().sum()

        if response_null_count > 0:
            msg = f"{self.classname()}: y has {response_null_count} null values"
            raise ValueError(msg)

        X_y = self._combine_X_y(X, y)
        response_column = "_temporary_response"

        for c in self.columns:
            if self.weights_column is None:
                # get the indexes of the sorted target mean-encoded dict
                _idx_target_mean = list(
                    X_y.groupby([c])[response_column]
                    .mean()
                    .sort_values(ascending=True, kind="mergesort")
                    .index,
                )

                # create a dictionary whose keys are the levels of the categorical variable
                # sorted ascending by their target-mean value
                # and whose values are ascending ordinal integers
                ordinal_encoded_dict = {
                    k: _idx_target_mean.index(k) + 1 for k in _idx_target_mean
                }

                self.mappings[c] = ordinal_encoded_dict

            else:
                groupby_sum = X_y.groupby([c])[
                    [response_column, self.weights_column]
                ].sum()

                # get the indexes of the sorted target mean-encoded dict
                _idx_target_mean = list(
                    (groupby_sum[response_column] / groupby_sum[self.weights_column])
                    .sort_values(ascending=True, kind="mergesort")
                    .index,
                )

                # create a dictionary whose keys are the levels of the categorical variable
                # sorted ascending by their target-mean value
                # and whose values are ascending ordinal integers
                ordinal_encoded_dict = {
                    k: _idx_target_mean.index(k) + 1 for k in _idx_target_mean
                }

                self.mappings[c] = ordinal_encoded_dict

        for col in self.columns:
            # if more levels than int8 type can handle, then error
            if len(self.mappings[col]) > 127:
                msg = f"{self.classname()}: column {c} has too many levels to encode"
                raise ValueError(
                    msg,
                )

        # use BaseMappingTransformer init to process args
        # extract null_mappings from mappings etc
        base_mapping_transformer = BaseMappingTransformer(
            mappings=self.mappings,
            return_dtypes=self.return_dtypes,
        )

        self.mappings = base_mapping_transformer.mappings
        self.mappings_from_null = base_mapping_transformer.mappings_from_null
        self.return_dtypes = base_mapping_transformer.return_dtypes

        return self

    def transform(self, X: pd.DataFrame) -> pd.DataFrame:
        """Transform method to apply ordinal encoding stored in the mappings attribute to
        each column in the columns attribute. This maps categorical levels to rank-ordered integer values by target-mean in ascending order.

        This method calls the check_mappable_rows method from BaseNominalTransformer to check that
        all rows can be mapped then transform from BaseMappingTransformMixin to apply the
        standard pd.Series.map method.

        Parameters
        ----------
        X : pd.DataFrame
            Data to with catgeorical variable columns to transform.

        Returns
        -------
        X : pd.DataFrame
            Transformed data with levels mapped to ordinal encoded values for categorical variables.

        """
        X = super().transform(X)

        return BaseMappingTransformMixin.transform(self, X)


class OneHotEncodingTransformer(
    DropOriginalMixin,
    SeparatorColumnMixin,
    BaseTransformer,
):
    """Transformer to convert categorical variables into dummy columns.

    Parameters
    ----------
    columns : str or list of strings or None, default = None
        Names of columns to transform. If the default of None is supplied all object and category
        columns in X are used.

    wanted_values: dict[str, list[str] or None , default = None
        Optional parameter to select specific column levels to be transformed. If it is None, all levels in the categorical column will be encoded. It will take the format {col1: [level_1, level_2, ...]}.

    separator : str
        Used to create dummy column names, the name will take
        the format [categorical feature][separator][category level]

    drop_original : bool, default = False
        Should original columns be dropped after creating dummy fields?

    copy : bool, default = False
        Should X be copied prior to transform? Should X be copied prior to transform? Copy argument no longer used and will be deprecated in a future release

    verbose : bool, default = True
        Should warnings/checkmarks get displayed?

    **kwargs
        Arbitrary keyword arguments passed onto sklearn OneHotEncoder.init method.

    Attributes
    ----------
    separator : str
        Separator used in naming for dummy columns.

    drop_original : bool
        Should original columns be dropped after creating dummy fields?

    polars_compatible : bool
        class attribute, indicates whether transformer has been converted to polars/pandas agnostic narwhals framework

    """

    polars_compatible = True

    FITS = True

    @beartype
    def __init__(
        self,
<<<<<<< HEAD
        columns: Optional[Union[str, list[str]]] = None,
        wanted_values: Optional[
            dict[
                str,
                ListOfStrs,
            ]
        ] = None,
=======
        columns: Optional[Union[str, ListOfStrs]] = None,
        wanted_values: Optional[dict[str, ListOfStrs]] = None,
>>>>>>> 6da13359
        separator: str = "_",
        drop_original: bool = False,
        copy: bool = False,
        verbose: bool = False,
<<<<<<< HEAD
=======
        **kwargs: bool,
>>>>>>> 6da13359
    ) -> None:
        BaseTransformer.__init__(
            self,
            columns=columns,
            verbose=verbose,
            copy=copy,
        )

        self.wanted_values = wanted_values
<<<<<<< HEAD
        self.drop_original = drop_original
        self.check_and_set_separator_column(separator)
=======
        self.set_drop_original_column(drop_original)
        self.check_and_set_separator_column(separator)

    @beartype
    def _check_for_nulls(self, present_levels: dict[str, Any]) -> None:
        """check that transformer being called on only non-null columns.

        Note, found including nulls to be quite complicated due to:
        - categorical variables make use of NaN not None
        - pl/nw categorical variables do not allow categories to be edited,
        so adjusting requires converting to str as interim step
        - NaNs are converted to nan, introducing complications

        As this transformer is generally used post imputation, elected to remove null
        functionality.

        Parameters
        ----------
        present_levels: dict[str, Any]
            dict containing present levels per column
>>>>>>> 6da13359

        """
        columns_with_nulls = []

        for c in present_levels:
            if any(pd.isna(val) for val in present_levels[c]):
                columns_with_nulls.append(c)

            if columns_with_nulls:
                msg = f"{self.classname()}: transformer can only fit/apply on columns without nulls, columns {', '.join(columns_with_nulls)} need to be imputed first"
                raise ValueError(msg)

    @beartype
    def fit(
        self,
        X: DataFrame,
        y: Optional[Series] = None,
    ) -> OneHotEncodingTransformer:
        """Gets list of levels for each column to be transformed. This defines which dummy columns
        will be created in transform.

        Parameters
        ----------
        X : pd/pl.DataFrame
            Data to identify levels from.

        y : None
            Ignored. This parameter exists only for compatibility with sklearn.pipeline.Pipeline.

        """
        X = _convert_dataframe_to_narwhals(X)
        y = _convert_series_to_narwhals(y)

        BaseTransformer.fit(self, X=X, y=y)

        # first handle checks
        present_levels = {}
        for c in self.columns:
            # print warning for unseen levels
            present_levels[c] = set(X.get_column(c).unique().to_list())

        self._check_for_nulls(present_levels)

        # sort once nulls excluded
        present_levels = {c: sorted(present_levels[c]) for c in present_levels}

        self.categories_ = {}
        self.new_feature_names_ = {}
        # Check each field has less than 100 categories/levels
        missing_levels = {}
        for c in self.columns:
            level_count = len(present_levels[c])

            if level_count > 100:
                raise ValueError(
                    f"{self.classname()}: column %s has over 100 unique values - consider another type of encoding"
                    % c,
                )
            # categories if 'values' is provided
            final_categories = (
                present_levels[c]
                if self.wanted_values is None
                else self.wanted_values.get(c, None)
            )

            self.categories_[c] = final_categories
            self.new_feature_names_[c] = self._get_feature_names(column=c)

            missing_levels = self._warn_missing_levels(
                present_levels[c],
                c,
                missing_levels,
            )

        return self

    @beartype
    def _warn_missing_levels(
        self,
        present_levels: list[Any],
        c: str,
        missing_levels: dict[str, list[Any]],
    ) -> dict[str, list[Any]]:
        """Logs a warning for user-specifed levels that are not found in the dataset and updates "missing_levels[c]" with those missing levels.

        Parameters
        ----------
        present_levels: list
            List of levels observed in the data.
        c: str
            The column name being checked for missing user-specified levels.
        missing_levels: dict[str, list[str]]
            Dictionary containing missing user-specified levels for each column.
        Returns
        -------
        missing_levels : dict[str, list[str]]
            Dictionary updated to reflect new missing levels for column c

        """
        # print warning for missing levels
        missing_levels[c] = sorted(
            set(self.categories_[c]).difference(set(present_levels)),
        )
        if len(missing_levels[c]) > 0:
            warning_msg = f"{self.classname()}: column {c} includes user-specified values {missing_levels[c]} not found in the dataset"
            warnings.warn(warning_msg, UserWarning, stacklevel=2)

        return missing_levels

    @beartype
    def _get_feature_names(
        self,
        column: str,
    ) -> list[str]:
        """Function to get list of features that will be output by transformer

        Parameters
        ----------
        column: str
            column to get dummy feature names for

        """

        return [
            column + self.separator + str(level) for level in self.categories_[column]
        ]

    @beartype
    def transform(
        self,
        X: DataFrame,
        return_native_override: Optional[bool] = None,
    ) -> DataFrame:
        """Create new dummy columns from categorical fields.

        Parameters
        ----------
        X : pd/pl.DataFrame
            Data to apply one hot encoding to.

        return_native_override: Optional[bool]
        option to override return_native attr in transformer, useful when calling parent
        methods

        Returns
        -------
        X_transformed : pd/pl.DataFrame
            Transformed input X with dummy columns derived from categorical columns added. If drop_original
            = True then the original categorical columns that the dummies are created from will not be in
            the output X.

        """
        return_native = self._process_return_native(return_native_override)

        # Check that transformer has been fit before calling transform
        self.check_is_fitted(["categories_"])

        X = _convert_dataframe_to_narwhals(X)
        X = BaseTransformer.transform(self, X, return_native_override=False)

        # first handle checks
        present_levels = {}
        for c in self.columns:
            # print warning for unseen levels
            present_levels[c] = set(X.get_column(c).unique().to_list())
            unseen_levels = set(present_levels[c]).difference(set(self.categories_[c]))
            if len(unseen_levels) > 0:
                warning_msg = f"{self.classname()}: column {c} has unseen categories: {unseen_levels}"
                warnings.warn(warning_msg, UserWarning, stacklevel=2)

        self._check_for_nulls(present_levels)

        # sort once nulls excluded
        present_levels = {key: sorted(present_levels[key]) for key in present_levels}

        missing_levels = {}
        transform_expressions = {}
        for c in self.columns:
            # print warning for missing levels
            missing_levels = self._warn_missing_levels(
                present_levels[c],
                c,
                missing_levels,
            )

            wanted_dummies = self.new_feature_names_[c]

            for level in present_levels[c]:
                if c + self.separator + str(level) in wanted_dummies:
                    transform_expressions[c + self.separator + str(level)] = (
                        nw.col(c) == level
                    )

            for level in missing_levels[c]:
                transform_expressions[c + self.separator + str(level)] = nw.lit(
                    False,
                ).alias(c + self.separator + str(level))

        # make column order consistent
        sorted_keys = sorted(transform_expressions.keys())

        X = X.with_columns(**{key: transform_expressions[key] for key in sorted_keys})

        # Drop original columns if self.drop_original is True
        X = DropOriginalMixin.drop_original_column(
            self,
            X,
            self.drop_original,
            self.columns,
            return_native=False,
        )

        return _return_narwhals_or_native_dataframe(X, return_native)<|MERGE_RESOLUTION|>--- conflicted
+++ resolved
@@ -20,11 +20,7 @@
 from tubular.imputers import MeanImputer, MedianImputer
 from tubular.mapping import BaseMappingTransformer, BaseMappingTransformMixin
 from tubular.mixins import DropOriginalMixin, SeparatorColumnMixin, WeightColumnMixin
-<<<<<<< HEAD
-from tubular.types import ListOfStrs, PositiveInt  # noqa: TCH001
-=======
-from tubular.types import DataFrame, ListOfStrs, Series
->>>>>>> 6da13359
+from tubular.types import DataFrame, ListOfStrs, PositiveInt, Series  # noqa: TCH001
 
 if TYPE_CHECKING:
     from narwhals.typing import FrameT
@@ -1421,26 +1417,12 @@
     @beartype
     def __init__(
         self,
-<<<<<<< HEAD
-        columns: Optional[Union[str, list[str]]] = None,
-        wanted_values: Optional[
-            dict[
-                str,
-                ListOfStrs,
-            ]
-        ] = None,
-=======
         columns: Optional[Union[str, ListOfStrs]] = None,
         wanted_values: Optional[dict[str, ListOfStrs]] = None,
->>>>>>> 6da13359
         separator: str = "_",
         drop_original: bool = False,
         copy: bool = False,
         verbose: bool = False,
-<<<<<<< HEAD
-=======
-        **kwargs: bool,
->>>>>>> 6da13359
     ) -> None:
         BaseTransformer.__init__(
             self,
@@ -1450,11 +1432,7 @@
         )
 
         self.wanted_values = wanted_values
-<<<<<<< HEAD
         self.drop_original = drop_original
-        self.check_and_set_separator_column(separator)
-=======
-        self.set_drop_original_column(drop_original)
         self.check_and_set_separator_column(separator)
 
     @beartype
@@ -1474,7 +1452,6 @@
         ----------
         present_levels: dict[str, Any]
             dict containing present levels per column
->>>>>>> 6da13359
 
         """
         columns_with_nulls = []
