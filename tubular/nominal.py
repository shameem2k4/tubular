"""This module contains transformers that apply encodings to nominal columns."""
from __future__ import annotations

import copy
import warnings
from typing import TYPE_CHECKING, Literal, Optional, Union

import narwhals as nw
import narwhals.selectors as ncs
import numpy as np
from beartype import beartype

from tubular._types import ListOfStrs, PositiveInt  # noqa: TCH001
from tubular.base import BaseTransformer
from tubular.imputers import MeanImputer, MedianImputer
from tubular.mapping import BaseMappingTransformer, BaseMappingTransformMixin
from tubular.mixins import DropOriginalMixin, SeparatorColumnMixin, WeightColumnMixin

if TYPE_CHECKING:
    import pandas as pd
    from narwhals.typing import FrameT


class BaseNominalTransformer(BaseTransformer):
    """
    Base Transformer extension for nominal transformers.

    Attributes
    ----------

    polars_compatible : bool
        class attribute, indicates whether transformer has been converted to polars/pandas agnostic narwhals framework

    """

    polars_compatible = True

    FITS = False

    @nw.narwhalify
    def check_mappable_rows(self, X: FrameT) -> None:
        """Method to check that all the rows to apply the transformer to are able to be
        mapped according to the values in the mappings dict.

        Raises
        ------
        ValueError
            If any of the rows in a column (c) to be mapped, could not be mapped according to
            the mapping dict in mappings[c].

        """
        self.check_is_fitted(["mappings"])

        for c in self.columns:
            mappable_rows = X.select(
                nw.col(c).is_in(list(self.mappings[c])).sum(),
            ).item()

            if mappable_rows < X.shape[0]:
                msg = f"{self.classname()}: nulls would be introduced into column {c} from levels not present in mapping"
                raise ValueError(msg)

    @nw.narwhalify
    def transform(self, X: FrameT) -> None:
        """Base nominal transformer transform method.  Checks that all the rows are able to be
        mapped according to the values in the mappings dict and calls the BaseTransformer transform method.

        Parameters
        ----------
        X : FrameT
            Data to apply nominal transformations to.

        Returns
        -------
        X : FrameT
            Input X.

        """

        # specify which class to prevent additional inheritance calls
        X = BaseTransformer.transform(self, X)

        self.check_mappable_rows(X)

        return X


class NominalToIntegerTransformer(BaseNominalTransformer, BaseMappingTransformMixin):
    """Transformer to convert columns containing nominal values into integer values.

    The nominal levels that are mapped to integers are not ordered in any way.

    Parameters
    ----------
    columns : None or str or list, default = None
        Columns to transform, if the default of None is supplied all object and category
        columns in X are used.

    start_encoding : int, default = 0
        Value to start the encoding from e.g. if start_encoding = 0 then the encoding would be
        {'A': 0, 'B': 1, 'C': 3} etc.. or if start_encoding = 5 then the same encoding would be
        {'A': 5, 'B': 6, 'C': 7}. Can be positive or negative.

    **kwargs
        Arbitrary keyword arguments passed onto BaseTransformer.init method.

    Attributes
    ----------
    start_encoding : int
        Value to start the encoding / mapping of nominal to integer from.

    mappings : dict
        Created in fit. A dict of key (column names) value (mappings between levels and integers for given
        column) pairs.

    polars_compatible : bool
        class attribute, indicates whether transformer has been converted to polars/pandas agnostic narwhals framework

    """

    polars_compatible = False

    FITS = True

    def __init__(
        self,
        columns: str | list[str] | None = None,
        start_encoding: int = 0,
        **kwargs: dict[str, bool],
    ) -> None:
        BaseNominalTransformer.__init__(self, columns=columns, **kwargs)

        # this transformer shouldn't really be used with huge numbers of levels
        # so setup to use int8 type
        # if there are more levels than this, will get a type error
        self.return_dtypes = {c: "Int8" for c in self.columns}

        if not isinstance(start_encoding, int):
            msg = f"{self.classname()}: start_encoding should be an integer"
            raise ValueError(msg)

        self.start_encoding = start_encoding

    def fit(self, X: pd.DataFrame, y: pd.Series | None = None) -> pd.DataFrame:
        """Creates mapping between nominal levels and integer values for categorical variables.

        Parameters
        ----------
        X : pd.DataFrame
            Data to fit the transformer on, this sets the nominal levels that can be mapped.

        y : None or pd.DataFrame or pd.Series, default = None
            Optional argument only required for the transformer to work with sklearn pipelines.

        """
        BaseNominalTransformer.fit(self, X, y)

        self.mappings = {}

        for c in self.columns:
            col_values = X[c].unique()

            self.mappings[c] = {
                k: i for i, k in enumerate(col_values, self.start_encoding)
            }

            # if more levels than int8 type can handle, then error
            if len(self.mappings[c]) > 127:
                msg = f"{self.classname()}: column {c} has too many levels to encode"
                raise ValueError(
                    msg,
                )

        # use BaseMappingTransformer init to process args
        # extract null_mappings from mappings etc
        base_mapping_transformer = BaseMappingTransformer(
            mappings=self.mappings,
            return_dtypes=self.return_dtypes,
        )

        self.mappings = base_mapping_transformer.mappings
        self.null_mappings = base_mapping_transformer.null_mappings
        self.return_dtypes = base_mapping_transformer.return_dtypes

        return self

    def transform(self, X: pd.DataFrame) -> pd.DataFrame:
        """Transform method to apply integer encoding stored in the mappings attribute to
        each column in the columns attribute.

        This method calls the check_mappable_rows method from BaseNominalTransformer to check that
        all rows can be mapped then transform from BaseMappingTransformMixin to apply the
        standard pd.Series.map method.

        Parameters
        ----------
        X : pd.DataFrame
            Data with nominal columns to transform.

        Returns
        -------
        X : pd.DataFrame
            Transformed input X with levels mapped according to mappings dict.

        """

        X = super().transform(X)

        return BaseMappingTransformMixin.transform(self, X)


class GroupRareLevelsTransformer(BaseTransformer, WeightColumnMixin):

    """Transformer to group together rare levels of nominal variables into a new level,
    labelled 'rare' (by default).

    Rare levels are defined by a cut off percentage, which can either be based on the
    number of rows or sum of weights. Any levels below this cut off value will be
    grouped into the rare level.

    Parameters
    ----------
    columns : None or str or list, default = None
        Columns to transform, if the default of None is supplied all object and category
        columns in X are used.

    cut_off_percent : float, default = 0.01
        Cut off for the percent of rows or percent of weight for a level, levels below
        this value will be grouped.

    weights_column : None or str, default = None
        Name of weights column that should be used so cut_off_percent applies to sum of weights
        rather than number of rows.

    rare_level_name : any,default = 'rare'.
        Must be of the same type as columns.
        Label for the new 'rare' level.

    record_rare_levels : bool, default = False
        If True, an attribute called rare_levels_record_ will be added to the object. This will be a dict
        of key (column name) value (level from column considered rare according to cut_off_percent) pairs.
        Care should be taken if working with nominal variables with many levels as this could potentially
        result in many being stored in this attribute.

    unseen_levels_to_rare : bool, default = True
        If True, unseen levels in new data will be passed to rare, if set to false they will be left unchanged.

    **kwargs
        Arbitrary keyword arguments passed onto BaseTransformer.init method.

    Attributes
    ----------
    cut_off_percent : float
        Cut off percentage (either in terms of number of rows or sum of weight) for a given
        nominal level to be considered rare.

    non_rare_levels : dict
        Created in fit. A dict of non-rare levels (i.e. levels with more than cut_off_percent weight or rows)
        that is used to identify rare levels in transform.

    rare_level_name : any
        Must be of the same type as columns.
        Label for the new nominal level that will be added to group together rare levels (as
        defined by cut_off_percent).

    record_rare_levels : bool
        Should the 'rare' levels that will be grouped together be recorded? If not they will be lost
        after the fit and the only information remaining will be the 'non'rare' levels.

    rare_levels_record_ : dict
        Only created (in fit) if record_rare_levels is True. This is dict containing a list of
        levels that were grouped into 'rare' for each column the transformer was applied to.

    weights_column : str
        Name of weights columns to use if cut_off_percent should be in terms of sum of weight
        not number of rows.

    unseen_levels_to_rare : bool
        If True, unseen levels in new data will be passed to rare, if set to false they will be left unchanged.

    training_data_levels : dict[set]
        Dictionary containing the set of values present in the training data for each column in self.columns. It
        will only exist in if unseen_levels_to_rare is set to False.

    polars_compatible : bool
        class attribute, indicates whether transformer has been converted to polars/pandas agnostic narwhals framework

    """

    polars_compatible = True

    FITS = True

    def __init__(
        self,
        columns: str | list[str] | None = None,
        cut_off_percent: float = 0.01,
        weights_column: str | None = None,
        rare_level_name: str | list[str] | None = "rare",
        record_rare_levels: bool = True,
        unseen_levels_to_rare: bool = True,
        **kwargs: dict[str, bool],
    ) -> None:
        super().__init__(columns=columns, **kwargs)

        if not isinstance(cut_off_percent, float):
            msg = f"{self.classname()}: cut_off_percent must be a float"
            raise ValueError(msg)

        if not ((cut_off_percent > 0) & (cut_off_percent < 1)):
            msg = f"{self.classname()}: cut_off_percent must be > 0 and < 1"
            raise ValueError(msg)

        self.cut_off_percent = cut_off_percent

        WeightColumnMixin.check_and_set_weight(self, weights_column)

        if not isinstance(rare_level_name, str):
            msg = f"{self.classname()}: rare_level_name must be a str"
            raise ValueError(msg)

        self.rare_level_name = rare_level_name

        if not isinstance(record_rare_levels, bool):
            msg = f"{self.classname()}: record_rare_levels must be a bool"
            raise ValueError(msg)

        self.record_rare_levels = record_rare_levels

        if not isinstance(unseen_levels_to_rare, bool):
            msg = f"{self.classname()}: unseen_levels_to_rare must be a bool"
            raise ValueError(msg)

        self.unseen_levels_to_rare = unseen_levels_to_rare

    @nw.narwhalify
    def _check_str_like_columns(self, X: FrameT) -> None:
        """check that transformer being called on only str-like columns

        Parameters
        ----------
        X : pd/pl.DataFrame
            Data to transform

        """

        str_like_columns = list(
            set(self.columns).intersection(
                set(
                    X.select(
                        ncs.string(),
                        ncs.categorical(),
                        ncs.by_dtype(nw.Object),
                    ).columns,
                ),
            ),
        )

        non_str_like_columns = set(self.columns).difference(
            set(
                str_like_columns,
            ),
        )

        if len(non_str_like_columns) != 0:
            msg = f"{self.classname()}: transformer must run on str-like columns, but got non str-like {non_str_like_columns}"
            raise TypeError(msg)

    @nw.narwhalify
    def _check_for_nulls(self, X: FrameT) -> None:
        """check that transformer being called on only non-null columns.

        Note, found including nulls to be quite complicated due to:
        - categorical variables make use of NaN not None
        - pl/nw categorical variables do not allow categories to be edited,
        so adjusting requires converting to str as interim step
        - NaNs are converted to nan, introducing complications

        As this transformer is generally used post imputation, elected to remove null
        functionality.

        Parameters
        ----------
        X : pd/pl.DataFrame
            Data to transform

        """

        for c in self.columns:
            nulls_count = 0

            # pick out str_like dtypes that allow nans
            nulls_count += X.select(nw.col(c).is_null().sum()).item()

            if nulls_count != 0:
                msg = f"{self.classname()}: transformer can only fit/apply on columns without nulls, column {c} needs to be imputed first"
                raise ValueError(msg)

    @nw.narwhalify
    def fit(self, X: FrameT, y: nw.Series | None = None) -> FrameT:
        """Records non-rare levels for categorical variables.

        When transform is called, only levels records in non_rare_levels during fit will remain
        unchanged - all other levels will be grouped. If record_rare_levels is True then the
        rare levels will also be recorded.

        The label for the rare levels must be of the same type as the columns.

        Parameters
        ----------
        X : pd/pl.DataFrame
            Data to identify non-rare levels from.

        y : None or or nw.Series, default = None
            Optional argument only required for the transformer to work with sklearn pipelines.

        """
        super().fit(X, y)

        if self.weights_column is not None:
            WeightColumnMixin.check_weights_column(self, X, self.weights_column)

        self._check_str_like_columns(
            X.with_columns(nw.col(col) for col in self.columns),
        )

        self._check_for_nulls(X)

        self.non_rare_levels = {}

        if self.record_rare_levels:
            self.rare_levels_record_ = {}

        native_backend = nw.get_native_namespace(X)

        weights_column = self.weights_column
        if self.weights_column is None:
            weights_column = "dummy_weights_column"
            X = X.with_columns(
                nw.new_series(
                    name=weights_column,
                    values=[1] * len(X),
                    backend=native_backend,
                ),
            )

        for c in self.columns:
            cols_w_sums = X.group_by(c, drop_null_keys=False).agg(
                nw.col(weights_column).sum(),
            )

            total_w = X.select(nw.col(weights_column).sum()).item()

            cols_w_percents = cols_w_sums.select(
                nw.col(weights_column) / total_w,
                nw.col(c),
            )

            self.non_rare_levels[c] = (
                cols_w_percents.filter(
                    nw.col(weights_column) >= self.cut_off_percent,
                )
                .get_column(c)
                .to_list()
            )

            self.non_rare_levels[c] = sorted(self.non_rare_levels[c], key=str)

            if self.record_rare_levels:
                self.rare_levels_record_[c] = (
                    cols_w_percents.filter(
                        nw.col(weights_column) < self.cut_off_percent,
                    )
                    .get_column(c)
                    .to_list()
                )

                self.rare_levels_record_[c] = sorted(
                    self.rare_levels_record_[c],
                    key=str,
                )

        if not self.unseen_levels_to_rare:
            self.training_data_levels = {}
            for c in self.columns:
                self.training_data_levels[c] = set(X.get_column(c).unique().to_list())

        return self

    @nw.narwhalify
    def transform(self, X: FrameT) -> FrameT:
        """Grouped rare levels together into a new 'rare' level.

        Parameters
        ----------
        X : pd/pl.DataFrame
            Data to with catgeorical variables to apply rare level grouping to.

        Returns
        -------
        X : pd/pl.DataFrame
            Transformed input X with rare levels grouped for into a new rare level.

        """
        X = nw.from_native(BaseTransformer.transform(self, X))

        self._check_str_like_columns(
            X.with_columns(nw.col(col) for col in self.columns),
        )

        self._check_for_nulls(X)

        self.check_is_fitted(["non_rare_levels"])

        # copy non_rare_levels, as unseen values may be added, and transform should not
        # change the transformer state
        non_rare_levels = copy.deepcopy(self.non_rare_levels)

        if not self.unseen_levels_to_rare:
            for c in self.columns:
                unseen_vals = set(
                    X.get_column(c).unique().to_list(),
                ).difference(
                    set(self.training_data_levels[c]),
                )
                for unseen_val in unseen_vals:
                    non_rare_levels[c].append(unseen_val)

        for c in self.columns:
            categorical = False
            if X.schema[c] in [nw.Categorical, nw.Enum]:
                categorical = True
                X = X.with_columns(nw.col(c).cast(nw.String))

            non_rare_condition = nw.col(c).is_in(non_rare_levels[c])

            X = X.with_columns(
                nw.when(non_rare_condition)
                .then(
                    nw.col(c),
                )
                .otherwise(
                    nw.lit(self.rare_level_name),
                )
                .alias(
                    c,
                ),
            )

            if categorical:
                X = X.with_columns(nw.col(c).cast(nw.Categorical))

        return X


class MeanResponseTransformer(
    BaseNominalTransformer,
    WeightColumnMixin,
    BaseMappingTransformMixin,
    DropOriginalMixin,
):
    """Transformer to apply mean response encoding. This converts categorical variables to
    numeric by mapping levels to the mean response for that level.

    For a continuous or binary response the categorical columns specified will have values
    replaced with the mean response for each category.

    For an n > 1 level categorical response, up to n binary responses can be created, which in
    turn can then be used to encode each categorical column specified. This will generate up
    to n * len(columns) new columns, of with names of the form {column}_{response_level}. The
    original columns will be removed from the dataframe. This functionality is controlled using
    the 'level' parameter. Note that the above only works for a n > 1 level categorical response.
    Do not use 'level' parameter for a n = 1 level numerical response. In this case, use the standard
    mean response transformer without the 'level' parameter.

    If a categorical variable contains null values these will not be transformed.

    The same weights and prior are applied to each response level in the multi-level case.

    Parameters
    ----------
    columns : None or str or list, default = None
        Columns to transform, if the default of None is supplied all object and category
        columns in X are used.

    weights_column : str or None
        Weights column to use when calculating the mean response.

    prior : int, default = 0
        Regularisation parameter, can be thought of roughly as the size a category should be in order for
        its statistics to be considered reliable (hence default value of 0 means no regularisation).

    level : str, list or None, default = None
        Parameter to control encoding against a multi-level categorical response. For a continuous or
        binary response, leave this as None. In the multi-level case, set to 'all' to encode against every
        response level or provide a list of response levels to encode against.

    unseen_level_handling : str("Mean", "Median", "Lowest" or "Highest) or int/float, default = None
        Parameter to control the logic for handling unseen levels of the categorical features to encode in
        data when using transform method. Default value of None will output error when attempting to use transform
        on data with unseen levels in categorical columns to encode. Set this parameter to one of the options above
        in order to encode unseen levels in each categorical column with the mean, median etc. of
        each column. One can also pass an arbitrary int/float value to use for encoding unseen levels.

    return_type: Literal['float32', 'float64']
        What type to cast return column as, consider exploring float32 to save memory. Defaults to float32.

    **kwargs
        Arbitrary keyword arguments passed onto BaseTransformer.init method.

    Attributes
    ----------
    columns : str or list
        Categorical columns to encode in the input data.

    weights_column : str or None
        Weights column to use when calculating the mean response.

    prior : int, default = 0
        Regularisation parameter, can be thought of roughly as the size a category should be in order for
        its statistics to be considered reliable (hence default value of 0 means no regularisation).

    level : str, int, float, list or None, default = None
        Parameter to control encoding against a multi-level categorical response. If None the response will be
        treated as binary or continous, if 'all' all response levels will be encoded against and if it is a list of
        levels then only the levels specified will be encoded against.

    response_levels : list
        Only created in the mutli-level case. Generated from level, list of all the response levels to encode against.

    mappings : dict
        Created in fit. A nested Dict of {column names : column specific mapping dictionary} pairs.  Column
        specific mapping dictionaries contain {initial value : mapped value} pairs.

    mapped_columns : list
        Only created in the multi-level case. A list of the new columns produced by encoded the columns in self.columns
        against multiple response levels, of the form {column}_{level}.

    transformer_dict : dict
        Only created in the mutli-level case. A dictionary of the form level : transformer containing the mean response
        transformers for each level to be encoded against.

    unseen_levels_encoding_dict: dict
        Dict containing the values (based on chosen unseen_level_handling) derived from the encoded columns to use when handling unseen levels in data passed to transform method.

    return_type: Literal['float32', 'float64']
        What type to cast return column as. Defaults to float32.

    cast_method: Literal[np.float32, np,float64]
        Store the casting method associated to return_type

    polars_compatible : bool
        class attribute, indicates whether transformer has been converted to polars/pandas agnostic narwhals framework

    """

    polars_compatible = True

    FITS = True

    @beartype
    def __init__(
        self,
        columns: Optional[Union[str, list[str]]] = None,
        weights_column: Optional[str] = None,
        prior: PositiveInt = 0,
        level: Optional[Union[float, int, str, list]] = None,
        unseen_level_handling: Optional[
            Union[float, int, Literal["mean", "median", "min", "max"]]
        ] = None,
        return_type: Literal["Float32", "Float64"] = "Float32",
        drop_original: bool = True,
        **kwargs: bool,
    ) -> None:
        WeightColumnMixin.check_and_set_weight(self, weights_column)

        self.prior = prior
        self.unseen_level_handling = unseen_level_handling
        self.return_type = return_type
        self.drop_original = drop_original

        self.MULTI_LEVEL = False

        if level == "all" or (isinstance(level, list)):
            self.MULTI_LEVEL = True

        # if working with single level, put into list for easier handling
        elif isinstance(level, (str, int, float)):
            level = [level]
            self.MULTI_LEVEL = True

        self.level = level

        # self.cast_method is used to cast mapping values, so uses numpy types
        if return_type == "Float64":
            self.cast_method = np.float64
        else:
            self.cast_method = np.float32

        BaseNominalTransformer.__init__(self, columns=columns, **kwargs)

    @nw.narwhalify
    def _prior_regularisation(
        self,
        group_means_and_weights: FrameT,
        column: str,
        weights_column: str,
        response_column: str,
    ) -> dict[str | float, float]:
        """Regularise encoding values by pushing encodings of infrequent categories towards the global mean.  If prior is zero this will return target_means unaltered.

        Parameters
        ----------
        group_means_and_weights: FrameT
            dataframe containing info on group means and weights for a given column

        column: str
            column to regularise

        weights_column: str
            name of weights column

        response_column: str
            name of response column

        Returns
        -------
        regularised : nw.Series
            Series of regularised encoding values
        """
        self.check_is_fitted(["global_mean"])

        prior_col = "prior_encodings"

        prior_df = group_means_and_weights.select(
            nw.col(column),
            (
                ((nw.col(response_column)) + self.global_mean * self.prior)
                / (nw.col(weights_column) + self.prior)
            ).alias(prior_col),
        )

        prior_encodings_dict = prior_df.to_dict(as_series=False)

        # return as dict
        return dict(
            zip(
                prior_encodings_dict[column],
                prior_encodings_dict[prior_col],
            ),
        )

    @nw.narwhalify
    def _fit_binary_response(
        self,
        X_y: FrameT,
        columns: list[str],
        weights_column: str,
        response_column: str,
    ) -> None:
        """Function to learn the MRE mappings for a given binary or continuous response.

        Parameters
        ----------
        X_y : pd/pl.DataFrame
            Data with catgeorical variable columns to transform, and target to encode against.

        columns : list(str)
            Post transform names of columns to be encoded. In the binary or continous case
            this is just self.columns. In the multi-level case this should be of the form
            {column_in_original_data}_{response_level}, where response_level is the level
            being encoded against in this call of _fit_binary_response.

        weights_column: str
            name of weights column

        response_column: str
            name of response column
        """
        # reuse mean imputer logic to calculate global mean
        mean_imputer = MeanImputer(
            columns=response_column,
            weights_column=weights_column,
        )
        mean_imputer.fit(X_y)
        self.global_mean = mean_imputer.impute_values_[response_column]

        X_y = X_y.with_columns(
            (nw.col(response_column) * nw.col(weights_column)).alias(response_column),
        )

        for c in columns:
            groupby_sum = X_y.group_by(c).agg(
                nw.col(response_column).sum(),
                nw.col(weights_column).sum(),
            )

            group_means_and_weights = groupby_sum.select(
                nw.col(response_column),
                nw.col(weights_column),
                nw.col(c),
            )

            self.mappings[c] = self._prior_regularisation(
                group_means_and_weights,
                column=c,
                weights_column=weights_column,
                response_column=response_column,
            )

            # to_dict changes types
            for key in self.mappings[c]:
                self.mappings[c][key] = self.cast_method(self.mappings[c][key])

    @nw.narwhalify
    def fit(self, X: FrameT, y: nw.Series) -> FrameT:
        """Identify mapping of categorical levels to mean response values.

        If the user specified the weights_column arg in when initialising the transformer
        the weighted mean response will be calculated using that column.

        In the multi-level case this method learns which response levels are present and
        are to be encoded against.

        Parameters
        ----------
        X : pd/pl.DataFrame
            Data to with catgeorical variable columns to transform and also containing response_column
            column.

        y : pd/pl.Series
            Response variable or target.

        """
        BaseNominalTransformer.fit(self, X, y)

        self.mappings = {}
        self.unseen_levels_encoding_dict = {}

        if self.weights_column is not None:
            weights_column = self.weights_column
            WeightColumnMixin.check_weights_column(self, X, self.weights_column)

        else:
            native_backend = nw.get_native_namespace(X)

            weights_column = "dummy_weights_column"
            X = X.with_columns(
                nw.new_series(
                    name=weights_column,
                    values=[1] * len(X),
                    backend=native_backend.__name__,
                ),
            )

        response_null_count = y.is_null().sum()

        if response_null_count > 0:
            msg = f"{self.classname()}: y has {response_null_count} null values"
            raise ValueError(msg)

        X_y = nw.from_native(self._combine_X_y(X, y))
        response_column = "_temporary_response"

        self.response_levels = self.level

        if self.level == "all":
            self.response_levels = y.unique()

        elif self.level is not None and any(
            level not in list(y.unique()) for level in self.level
        ):
            msg = "Levels contains a level to encode against that is not present in the response."
            raise ValueError(msg)

        self.column_to_encoded_columns = {column: [] for column in self.columns}
        self.encoded_columns = []

        levels_to_iterate_through = (
            self.response_levels
            if self.response_levels is not None
            # if no levels, just create arbitrary len 1 iterable
            else ["NO_LEVELS"]
        )

        for level in levels_to_iterate_through:
            # if multi level, set up placeholder encoded columns
            # if not multi level, will just overwrite existing column
            mapping_columns_for_this_level = {
                column: column + "_" + str(level) if self.MULTI_LEVEL else column
                for column in self.columns
            }

            X_y = X_y.with_columns(
                nw.col(column).alias(mapping_columns_for_this_level[column])
                for column in mapping_columns_for_this_level
            )

            # create temporary single level response columns to individually encode
            # if nans are present then will error in previous handling, so can assume not here
            X_y = X_y.with_columns(
                (y == level if self.MULTI_LEVEL else y).alias(response_column),
            )

            self._fit_binary_response(
                X_y,
                list(mapping_columns_for_this_level.values()),
                weights_column=weights_column,
                response_column=response_column,
            )

            self.column_to_encoded_columns = {
                column: [
                    *self.column_to_encoded_columns[column],
                    mapping_columns_for_this_level[column],
                ]
                for column in self.columns
            }

        self.encoded_columns = [
            value
            for column in self.columns
            for value in self.column_to_encoded_columns[column]
        ]

        # set this attr up for BaseMappingTransformerMixin
        # this is used to cast the narwhals mapping df, so uses narwhals types
        self.return_dtypes = {col: self.return_type for col in self.encoded_columns}

        # use BaseMappingTransformer init to process args
        # extract null_mappings from mappings etc
        base_mapping_transformer = BaseMappingTransformer(
            mappings=self.mappings,
            return_dtypes=self.return_dtypes,
        )

        self.mappings = base_mapping_transformer.mappings
        self.null_mappings = base_mapping_transformer.null_mappings
        self.return_dtypes = base_mapping_transformer.return_dtypes

        self._fit_unseen_level_handling_dict(X_y, weights_column)

        return self

    @nw.narwhalify
    def _fit_unseen_level_handling_dict(
        self,
        X_y: FrameT,
        weights_column: str,
    ) -> None:
        """Learn values for unseen levels to be mapped to, potential cases depend on unseen_level_handling attr:
        - if int/float value has been provided, this will cast to the appropriate type
        and be directly used
        - if median/mean/min/max, the appropriate weighted statistic is calculated on the mapped data, and
        cast to the appropriate type

        Parameters
        ----------
        X_y : pd/pl.DataFrame
            Data to with categorical variable columns to transform and also containing response_column
            column.

        weights_column : str
            name of weights column

        """

        if isinstance(self.unseen_level_handling, (int, float)):
            for c in self.encoded_columns:
                self.unseen_levels_encoding_dict[c] = self.cast_method(
                    self.unseen_level_handling,
                )

        elif isinstance(self.unseen_level_handling, str):
            X_temp = nw.from_native(BaseMappingTransformMixin.transform(self, X_y))

            for c in self.encoded_columns:
                if self.unseen_level_handling in ["mean", "median"]:
                    group_weights = X_temp.group_by(c).agg(
                        nw.col(weights_column).sum(),
                    )

                    if self.unseen_level_handling == "mean":
                        # reuse MeanImputer logic to calculate means
                        mean_imputer = MeanImputer(
                            columns=c,
                            weights_column=weights_column,
                        )

                        mean_imputer.fit(group_weights)

                        self.unseen_levels_encoding_dict[
                            c
                        ] = mean_imputer.impute_values_[c]

                    # else, median
                    else:
                        # reuse MedianImputer logic to calculate medians
                        median_imputer = MedianImputer(
                            columns=c,
                            weights_column=weights_column,
                        )

                        median_imputer.fit(group_weights)

                        self.unseen_levels_encoding_dict[
                            c
                        ] = median_imputer.impute_values_[c]

                # else, min or max, which don't care about weights
                else:
                    self.unseen_levels_encoding_dict[c] = getattr(
                        X_temp[c],
                        self.unseen_level_handling,
                    )()

                self.unseen_levels_encoding_dict[c] = self.cast_method(
                    self.unseen_levels_encoding_dict[c],
                )

    @nw.narwhalify
    def transform(self, X: FrameT) -> FrameT:
        """Transform method to apply mean response encoding stored in the mappings attribute to
        each column in the columns attribute.

        This method calls the check_mappable_rows method from BaseNominalTransformer to check that
        all rows can be mapped then transform from BaseMappingTransformMixin to apply the
        standard pd.Series.map method.

        N.B. In the mutli-level case, this method briefly overwrites the self.columns attribute, but sets
        it back to the original value at the end.

        Parameters
        ----------
        X : pd/pl.DataFrame
            Data with nominal columns to transform.

        Returns
        -------
        X : pd/pl.DataFrame
            Transformed input X with levels mapped accoriding to mappings dict.

        """

        self.check_is_fitted(["mappings", "return_dtypes"])

        # BaseTransformer.transform as we do not want to run check_mappable_rows in BaseNominalTransformer
        # (it causes complications with unseen levels and new cols, so run later)
        X = nw.from_native(BaseTransformer.transform(self, X))

        # create new columns, replacing unseen values with None
        # (they will be filled later)
        X = X.with_columns(
            nw.when(
                nw.col(old_column).is_in(self.mappings[new_column].keys()),
            )
            .then(
                nw.col(old_column),
            )
            .otherwise(
                None,
            )
            .alias(new_column)
            for old_column in self.columns
            for new_column in self.column_to_encoded_columns[old_column]
        )

        # with columns created, can now run parent transforms
        if self.unseen_level_handling:
            # do not want to run check_mappable_rows in this case, as will not like unseen values
            self.check_is_fitted(["unseen_levels_encoding_dict"])
        else:
            # temp overwrite columns attr so that check_mappable_rows runs safely
            original_columns = self.columns
            self.columns = self.encoded_columns
            X = nw.from_native(super().transform(X))
            self.columns = original_columns

        # next apply mappings
        X = nw.from_native(BaseMappingTransformMixin.transform(self, X))

        if self.unseen_level_handling:
            for old_col in self.columns:
                X = X.with_columns(
                    nw.when(
                        nw.col(new_col).is_in(list(self.mappings[new_col].values())),
                    )
                    .then(
                        nw.col(new_col),
                    )
                    .otherwise(self.unseen_levels_encoding_dict[new_col])
                    for new_col in self.column_to_encoded_columns[old_col]
                )

        columns_to_drop = [
            col for col in self.columns if col not in self.encoded_columns
        ]

        return DropOriginalMixin.drop_original_column(
            self,
            X,
            self.drop_original,
            columns_to_drop,
        )


class OrdinalEncoderTransformer(
    BaseNominalTransformer,
    BaseMappingTransformMixin,
    WeightColumnMixin,
):
    """Transformer to encode categorical variables into ascending rank-ordered integer values variables by mapping
    it's levels to the target-mean response for that level.
    Values will be sorted in ascending order only i.e. categorical level with lowest target mean response to
    be encoded as 1, the next highest value as 2 and so on.

    If a categorical variable contains null values these will not be transformed.

    Parameters
    ----------
    columns : None or str or list, default = None
        Columns to transform, if the default of None is supplied all object and category
        columns in X are used.

    weights_column : str or None
        Weights column to use when calculating the mean response.

    **kwargs
        Arbitrary keyword arguments passed onto BaseTransformer.init method.

    Attributes
    ----------
    weights_column : str or None
        Weights column to use when calculating the mean response.

    mappings : dict
        Created in fit. Dict of key (column names) value (mapping of categorical levels to numeric,
        ordinal encoded response values) pairs.

    polars_compatible : bool
        class attribute, indicates whether transformer has been converted to polars/pandas agnostic narwhals framework

    """

    polars_compatible = False

    FITS = True

    def __init__(
        self,
        columns: str | list[str] | None = None,
        weights_column: str | None = None,
        **kwargs: dict[str, bool],
    ) -> None:
        WeightColumnMixin.check_and_set_weight(self, weights_column)

        BaseNominalTransformer.__init__(self, columns=columns, **kwargs)

        # this transformer shouldn't really be used with huge numbers of levels
        # so setup to use int8 type
        # if there are more levels than this, will get a type error
        self.return_dtypes = {c: "Int8" for c in self.columns}

    def fit(self, X: pd.DataFrame, y: pd.Series) -> pd.DataFrame:
        """Identify mapping of categorical levels to rank-ordered integer values by target-mean in ascending order.

        If the user specified the weights_column arg in when initialising the transformer
        the weighted mean response will be calculated using that column.

        Parameters
        ----------
        X : pd.DataFrame
            Data to with catgeorical variable columns to transform and response_column column
            specified when object was initialised.

        y : pd.Series
            Response column or target.

        """
        BaseNominalTransformer.fit(self, X, y)

        self.mappings = {}

        if self.weights_column is not None:
            WeightColumnMixin.check_weights_column(self, X, self.weights_column)

        response_null_count = y.isna().sum()

        if response_null_count > 0:
            msg = f"{self.classname()}: y has {response_null_count} null values"
            raise ValueError(msg)

        X_y = self._combine_X_y(X, y)
        response_column = "_temporary_response"

        for c in self.columns:
            if self.weights_column is None:
                # get the indexes of the sorted target mean-encoded dict
                _idx_target_mean = list(
                    X_y.groupby([c])[response_column]
                    .mean()
                    .sort_values(ascending=True, kind="mergesort")
                    .index,
                )

                # create a dictionary whose keys are the levels of the categorical variable
                # sorted ascending by their target-mean value
                # and whose values are ascending ordinal integers
                ordinal_encoded_dict = {
                    k: _idx_target_mean.index(k) + 1 for k in _idx_target_mean
                }

                self.mappings[c] = ordinal_encoded_dict

            else:
                groupby_sum = X_y.groupby([c])[
                    [response_column, self.weights_column]
                ].sum()

                # get the indexes of the sorted target mean-encoded dict
                _idx_target_mean = list(
                    (groupby_sum[response_column] / groupby_sum[self.weights_column])
                    .sort_values(ascending=True, kind="mergesort")
                    .index,
                )

                # create a dictionary whose keys are the levels of the categorical variable
                # sorted ascending by their target-mean value
                # and whose values are ascending ordinal integers
                ordinal_encoded_dict = {
                    k: _idx_target_mean.index(k) + 1 for k in _idx_target_mean
                }

                self.mappings[c] = ordinal_encoded_dict

        for col in self.columns:
            # if more levels than int8 type can handle, then error
            if len(self.mappings[col]) > 127:
                msg = f"{self.classname()}: column {c} has too many levels to encode"
                raise ValueError(
                    msg,
                )

        # use BaseMappingTransformer init to process args
        # extract null_mappings from mappings etc
        base_mapping_transformer = BaseMappingTransformer(
            mappings=self.mappings,
            return_dtypes=self.return_dtypes,
        )

        self.mappings = base_mapping_transformer.mappings
        self.null_mappings = base_mapping_transformer.null_mappings
        self.return_dtypes = base_mapping_transformer.return_dtypes

        return self

    def transform(self, X: pd.DataFrame) -> pd.DataFrame:
        """Transform method to apply ordinal encoding stored in the mappings attribute to
        each column in the columns attribute. This maps categorical levels to rank-ordered integer values by target-mean in ascending order.

        This method calls the check_mappable_rows method from BaseNominalTransformer to check that
        all rows can be mapped then transform from BaseMappingTransformMixin to apply the
        standard pd.Series.map method.

        Parameters
        ----------
        X : pd.DataFrame
            Data to with catgeorical variable columns to transform.

        Returns
        -------
        X : pd.DataFrame
            Transformed data with levels mapped to ordinal encoded values for categorical variables.

        """
        X = super().transform(X)

        return BaseMappingTransformMixin.transform(self, X)


class OneHotEncodingTransformer(
    DropOriginalMixin,
    SeparatorColumnMixin,
    BaseTransformer,
):
    """Transformer to convert categorical variables into dummy columns.

    Parameters
    ----------
    columns : str or list of strings or None, default = None
        Names of columns to transform. If the default of None is supplied all object and category
        columns in X are used.

    wanted_values: dict[str, list[str] or None , default = None
        Optional parameter to select specific column levels to be transformed. If it is None, all levels in the categorical column will be encoded. It will take the format {col1: [level_1, level_2, ...]}.

    separator : str
        Used to create dummy column names, the name will take
        the format [categorical feature][separator][category level]

    drop_original : bool, default = False
        Should original columns be dropped after creating dummy fields?

    copy : bool, default = False
        Should X be copied prior to transform? Should X be copied prior to transform? Copy argument no longer used and will be deprecated in a future release

    verbose : bool, default = True
        Should warnings/checkmarks get displayed?

    **kwargs
        Arbitrary keyword arguments passed onto sklearn OneHotEncoder.init method.

    Attributes
    ----------
    separator : str
        Separator used in naming for dummy columns.

    drop_original : bool
        Should original columns be dropped after creating dummy fields?

    polars_compatible : bool
        class attribute, indicates whether transformer has been converted to polars/pandas agnostic narwhals framework

    """

    polars_compatible = True

    FITS = True

    @beartype
    def __init__(
        self,
        columns: Optional[Union[str, list[str]]] = None,
        wanted_values: Optional[
            dict[
                str,
                ListOfStrs,
            ]
        ] = None,
        separator: str = "_",
        drop_original: bool = False,
<<<<<<< HEAD
        copy: Optional[bool] = None,
=======
        copy: bool = False,
>>>>>>> a448672e
        verbose: bool = False,
    ) -> None:
        BaseTransformer.__init__(
            self,
            columns=columns,
            verbose=verbose,
            copy=copy,
        )

        self.wanted_values = wanted_values
        self.drop_original = drop_original
        self.check_and_set_separator_column(separator)

    @nw.narwhalify
    def fit(self, X: FrameT, y: nw.Series | None = None) -> FrameT:
        """Gets list of levels for each column to be transformed. This defines which dummy columns
        will be created in transform.

        Parameters
        ----------
        X : pd/pl.DataFrame
            Data to identify levels from.

        y : None
            Ignored. This parameter exists only for compatibility with sklearn.pipeline.Pipeline.

        """
        BaseTransformer.fit(self, X=X, y=y)

        # Check for nulls
        for c in self.columns:
            if X.select(nw.col(c).is_null().sum()).item() > 0:
                raise ValueError(
                    f"{self.classname()}: column %s has nulls - replace before proceeding"
                    % c,
                )

        self.categories_ = {}
        self.new_feature_names_ = {}
        # Check each field has less than 100 categories/levels
        missing_levels = {}
        for c in self.columns:
            levels = X.select(nw.col(c).unique())

            level_count = levels.select(nw.col(c).count()).item()

            if level_count > 100:
                raise ValueError(
                    f"{self.classname()}: column %s has over 100 unique values - consider another type of encoding"
                    % c,
                )

            # Set the categories_ attribute to ensure check_is_fitted works
            levels_list = levels.get_column(c).to_list()

            # for consistency
            levels_list.sort()

            # categories if 'values' is provided
            selected_values = (
                self.wanted_values.get(c, None) if self.wanted_values else None
            )

            if selected_values is None:
                final_categories = levels_list
            else:
                final_categories = selected_values

            self.categories_[c] = final_categories
            self.new_feature_names_[c] = self._get_feature_names(column=c)

            present_levels = set(X.get_column(c).unique().to_list())
            missing_levels = self._warn_missing_levels(
                present_levels,
                c,
                missing_levels,
            )

        return self

    def _warn_missing_levels(
        self,
        present_levels: list,
        c: str,
        missing_levels: dict[str, list[str]],
    ) -> dict[str, list[str]]:
        """Logs a warning for user-specifed levels that are not found in the dataset and updates "missing_levels[c]" with those missing levels.

        Parameters
        ----------
        present_levels: list
            List of levels observed in the data.
        c: str
            The column name being checked for missing user-specified levels.
        missing_levels: dict[str, list[str]]
            Dictionary containing missing user-specified levels for each column.
        Returns
        -------
        missing_levels : dict[str, list[str]]
            Dictionary updated to reflect new missing levels for column c

        """
        # print warning for missing levels
        missing_levels[c] = list(
            set(self.categories_[c]).difference(present_levels),
        )
        if len(missing_levels[c]) > 0:
            warning_msg = f"{self.classname()}: column {c} includes user-specified values {missing_levels[c]} not found in the dataset"
            warnings.warn(warning_msg, UserWarning, stacklevel=2)

        return missing_levels

    def _get_feature_names(
        self,
        column: str,
    ) -> list[str]:
        """Function to get list of features that will be output by transformer

        Parameters
        ----------
        column: str
            column to get dummy feature names for

        """

        return [
            column + self.separator + str(level) for level in self.categories_[column]
        ]

    @nw.narwhalify
    def transform(self, X: FrameT) -> FrameT:
        """Create new dummy columns from categorical fields.

        Parameters
        ----------
        X : pd/pl.DataFrame
            Data to apply one hot encoding to.

        Returns
        -------
        X_transformed : pd/pl.DataFrame
            Transformed input X with dummy columns derived from categorical columns added. If drop_original
            = True then the original categorical columns that the dummies are created from will not be in
            the output X.

        """

        # Check that transformer has been fit before calling transform
        self.check_is_fitted(["categories_"])

        X = nw.from_native(BaseTransformer.transform(self, X))

        missing_levels = {}
        for c in self.columns:
            # Check for nulls
            if X.select(nw.col(c).is_null().sum()).item() > 0:
                raise ValueError(
                    f"{self.classname()}: column %s has nulls - replace before proceeding"
                    % c,
                )

            # print warning for unseen levels
            present_levels = set(X.get_column(c).unique().to_list())
            unseen_levels = present_levels.difference(set(self.categories_[c]))
            if len(unseen_levels) > 0:
                warning_msg = f"{self.classname()}: column {c} has unseen categories: {unseen_levels}"
                warnings.warn(warning_msg, UserWarning, stacklevel=2)

            # print warning for missing levels
            self._warn_missing_levels(present_levels, c, missing_levels)

            dummies = X.get_column(c).to_dummies(separator=self.separator)

            # insert 0 cols for missing levels
            dummies = dummies.with_columns(
                nw.lit(0).alias(c + self.separator + str(missing_level))
                for missing_level in missing_levels[c]
            )

            wanted_dummies = self.new_feature_names_[c]

            # cast dummy columns to bool
            dummies = dummies.with_columns(
                nw.col(new_column).cast(nw.Boolean) for new_column in wanted_dummies
            )
            X = nw.concat([X, dummies.select(wanted_dummies)], how="horizontal")

        # Drop original columns if self.drop_original is True
        return DropOriginalMixin.drop_original_column(
            self,
            X,
            self.drop_original,
            self.columns,
        )<|MERGE_RESOLUTION|>--- conflicted
+++ resolved
@@ -10,11 +10,11 @@
 import numpy as np
 from beartype import beartype
 
-from tubular._types import ListOfStrs, PositiveInt  # noqa: TCH001
 from tubular.base import BaseTransformer
 from tubular.imputers import MeanImputer, MedianImputer
 from tubular.mapping import BaseMappingTransformer, BaseMappingTransformMixin
 from tubular.mixins import DropOriginalMixin, SeparatorColumnMixin, WeightColumnMixin
+from tubular.types import ListOfStrs, PositiveInt  # noqa: TCH001
 
 if TYPE_CHECKING:
     import pandas as pd
@@ -1339,11 +1339,7 @@
         ] = None,
         separator: str = "_",
         drop_original: bool = False,
-<<<<<<< HEAD
-        copy: Optional[bool] = None,
-=======
         copy: bool = False,
->>>>>>> a448672e
         verbose: bool = False,
     ) -> None:
         BaseTransformer.__init__(
