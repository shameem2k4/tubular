import copy
<<<<<<< HEAD
=======
import datetime
>>>>>>> ef11ffb5

import narwhals as nw
import numpy as np
import polars as pl
import pytest
from dateutil.tz import gettz

from tests.base_tests import (
    ColumnStrListInitTests,
    DropOriginalInitMixinTests,
    GenericFitTests,
    GenericTransformTests,
    NewColumnNameInitMixintests,
    OtherBaseBehaviourTests,
    ReturnNativeTests,
)
<<<<<<< HEAD
from tests.test_data import create_date_diff_different_dtypes
=======
from tests.test_data import create_date_diff_different_dtypes, create_date_test_df
from tests.utils import dataframe_init_dispatch
>>>>>>> ef11ffb5
from tubular.dates import TIME_UNITS


class GenericDatesMixinTransformTests:
    """Generic tests for Dates Transformers"""

    @pytest.mark.parametrize(
        "minimal_dataframe_lookup",
        ["pandas", "polars"],
        indirect=["minimal_dataframe_lookup"],
    )
    @pytest.mark.parametrize(
        ("bad_value", "bad_type"),
        [
            (1, nw.Int64()),
            ("a", nw.String()),
            (np.nan, nw.Float64()),
        ],
    )
    def test_non_datetypes_error(
        self,
        uninitialized_transformers,
        minimal_attribute_dict,
        minimal_dataframe_lookup,
        bad_value,
        bad_type,
    ):
        "Test that transform raises an error if columns contains non date types"

        args = minimal_attribute_dict[self.transformer_name].copy()
        columns = args["columns"]

        transformer = uninitialized_transformers[self.transformer_name](
            **args,
        )

        df = copy.deepcopy(minimal_dataframe_lookup[self.transformer_name])

        # if transformer is not yet polars compatible, skip this test
        if not transformer.polars_compatible and isinstance(df, pl.DataFrame):
            return

        for i in range(len(columns)):
            col = columns[i]
            bad_df = nw.from_native(df).clone()
            bad_df = bad_df.with_columns(
                nw.lit(bad_value).cast(bad_type).alias(col),
            )

            msg = rf"{col} type should be in ['Datetime', 'Date'] but got {bad_type}. Note, Datetime columns should have time_unit in {TIME_UNITS} and time_zones from zoneinfo.available_timezones()"

            with pytest.raises(
                TypeError,
            ) as exc_info:
                transformer.transform(nw.to_native(bad_df))

            assert msg in str(exc_info.value)

    @pytest.mark.parametrize("library", ["pandas", "polars"])
    @pytest.mark.parametrize(
        ("columns, datetime_col"),
        [
            (["date_col_1", "datetime_col_2"], 1),
            (["datetime_col_1", "date_col_2"], 0),
        ],
    )
    def test_mismatched_datetypes_error(
        self,
        columns,
        datetime_col,
        uninitialized_transformers,
        minimal_attribute_dict,
        library,
    ):
        "Test that transform raises an error if one column is a date and one is datetime"
        args = minimal_attribute_dict[self.transformer_name].copy()
        args["columns"] = columns

        transformer = uninitialized_transformers[self.transformer_name](
            **args,
        )

        df = create_date_diff_different_dtypes(library=library)

        df = (
            nw.from_native(df)
            .with_columns(
                nw.col(col).cast(nw.Datetime(time_unit="ns", time_zone="UTC"))
                for col in ["datetime_col_1", "datetime_col_2"]
            )
            .to_native()
        )

        # if transformer is not yet polars compatible, skip this test
        if not transformer.polars_compatible and isinstance(df, pl.DataFrame):
            return

        present_types = (
<<<<<<< HEAD
            {nw.Datetime(time_unit="ns", time_zone="UTC"), nw.Date()}
            if datetime_col == 0
            else {nw.Date(), nw.Datetime(time_unit="ns", time_zone="UTC")}
        )
        msg = f"Columns fed to datetime transformers should be ['Datetime', 'Date'] and have consistent types, but found {present_types}. Note, Datetime columns should have time_unit in {TIME_UNITS} and time_zones from zoneinfo.available_timezones(). Please use ToDatetimeTransformer to standardise."
=======
            {nw.Datetime, nw.Date()} if datetime_col == 0 else {nw.Date(), nw.Datetime}
        )
        # convert to list and sort to ensure reproducible order
        present_types = {str(value) for value in present_types}
        present_types = list(present_types)
        present_types.sort()
        msg = f"Columns fed to datetime transformers should be ['Datetime', 'Date'] and have consistent types, but found {present_types}. Note, Datetime columns should have time_unit in {TIME_UNITS} and time_zones from zoneinfo.available_timezones(). Please use ToDatetimeTransformer to standardise."

        with pytest.raises(
            TypeError,
        ) as exc_info:
            transformer.transform(df)

        assert msg in str(exc_info.value)

    @pytest.mark.parametrize("library", ["pandas"])
    @pytest.mark.parametrize(
        "bad_timezone",
        [
            "Factory",
            "localtime",
        ],
    )
    def test_bad_timezones_error(
        self,
        bad_timezone,
        uninitialized_transformers,
        minimal_attribute_dict,
        library,
    ):
        """Test that transform raises an error if
        datetime columns have non-accepted timezones

        Note:
        - polars outright rejects these at df init, so nothing to test
        - pandas accepts these, but narwhals processes into Unknown type,
        so this still goes through our usual bad dtype error handling
        """
        args = minimal_attribute_dict[self.transformer_name].copy()
        args["columns"] = ["a", "b"]

        transformer = uninitialized_transformers[self.transformer_name](
            **args,
        )

        df_dict = {
            "a": [
                datetime.datetime(1993, 9, 27, tzinfo=gettz(bad_timezone)),
                datetime.datetime(2000, 3, 19, tzinfo=gettz(bad_timezone)),
            ],
            "b": [
                datetime.datetime(1993, 9, 27, tzinfo=gettz("UTC")),
                datetime.datetime(2000, 3, 19, tzinfo=gettz("UTC")),
            ],
        }

        df = dataframe_init_dispatch(dataframe_dict=df_dict, library=library)

        # if transformer is not yet polars compatible, skip this test
        if not transformer.polars_compatible and isinstance(df, pl.DataFrame):
            return

        msg = "a type should be in ['Datetime', 'Date'] but got Unknown. Note, Datetime columns should have time_unit in ['us', 'ns', 'ms'] and time_zones from zoneinfo.available_timezones()"
>>>>>>> ef11ffb5

        with pytest.raises(
            TypeError,
        ) as exc_info:
            transformer.transform(df)

        assert msg in str(exc_info.value)

<<<<<<< HEAD
=======
    @pytest.mark.parametrize("library", ["pandas", "polars"])
    def test_only_typechecks_self_columns(
        self,
        uninitialized_transformers,
        minimal_attribute_dict,
        library,
    ):
        "Test that type checks are only performed on self.columns"
        args = minimal_attribute_dict[self.transformer_name].copy()

        transformer = uninitialized_transformers[self.transformer_name](
            **args,
        )

        df = create_date_test_df(library=library)

        df = nw.from_native(df)

        # add non datetime column
        df = df.with_columns(
            nw.new_series(
                name="z",
                values=[
                    "a",
                    "b",
                    "c",
                    "d",
                    "e",
                    "f",
                    "g",
                    "h",
                ],
                backend=nw.get_native_namespace(df),
            ),
        ).to_native()

        # if transformer is not yet polars compatible, skip this test
        if not transformer.polars_compatible and isinstance(df, pl.DataFrame):
            return

        # test that this runs successfully
        transformer.transform(df)

>>>>>>> ef11ffb5

class TestInit(
    NewColumnNameInitMixintests,
    DropOriginalInitMixinTests,
    ColumnStrListInitTests,
):
    """Generic tests for transformer.init()."""

    @classmethod
    def setup_class(cls):
        cls.transformer_name = "BaseGenericDateTransformer"


class TestFit(GenericFitTests):
    """Generic tests for transformer.fit()"""

    @classmethod
    def setup_class(cls):
        cls.transformer_name = "BaseGenericDateTransformer"


class TestTransform(
    GenericTransformTests,
    GenericDatesMixinTransformTests,
    ReturnNativeTests,
):
    """Tests for BaseGenericDateTransformer.transform."""

    @classmethod
    def setup_class(cls):
        cls.transformer_name = "BaseGenericDateTransformer"


class TestOtherBaseBehaviour(OtherBaseBehaviourTests):
    """
    Class to run tests for BaseTransformerBehaviour outside the three standard methods.

    May need to overwite specific tests in this class if the tested transformer modifies this behaviour.
    """

    @classmethod
    def setup_class(cls):
        cls.transformer_name = "BaseGenericDateTransformer"<|MERGE_RESOLUTION|>--- conflicted
+++ resolved
@@ -1,8 +1,5 @@
 import copy
-<<<<<<< HEAD
-=======
 import datetime
->>>>>>> ef11ffb5
 
 import narwhals as nw
 import numpy as np
@@ -19,12 +16,8 @@
     OtherBaseBehaviourTests,
     ReturnNativeTests,
 )
-<<<<<<< HEAD
-from tests.test_data import create_date_diff_different_dtypes
-=======
 from tests.test_data import create_date_diff_different_dtypes, create_date_test_df
 from tests.utils import dataframe_init_dispatch
->>>>>>> ef11ffb5
 from tubular.dates import TIME_UNITS
 
 
@@ -123,13 +116,6 @@
             return
 
         present_types = (
-<<<<<<< HEAD
-            {nw.Datetime(time_unit="ns", time_zone="UTC"), nw.Date()}
-            if datetime_col == 0
-            else {nw.Date(), nw.Datetime(time_unit="ns", time_zone="UTC")}
-        )
-        msg = f"Columns fed to datetime transformers should be ['Datetime', 'Date'] and have consistent types, but found {present_types}. Note, Datetime columns should have time_unit in {TIME_UNITS} and time_zones from zoneinfo.available_timezones(). Please use ToDatetimeTransformer to standardise."
-=======
             {nw.Datetime, nw.Date()} if datetime_col == 0 else {nw.Date(), nw.Datetime}
         )
         # convert to list and sort to ensure reproducible order
@@ -193,7 +179,6 @@
             return
 
         msg = "a type should be in ['Datetime', 'Date'] but got Unknown. Note, Datetime columns should have time_unit in ['us', 'ns', 'ms'] and time_zones from zoneinfo.available_timezones()"
->>>>>>> ef11ffb5
 
         with pytest.raises(
             TypeError,
@@ -202,8 +187,6 @@
 
         assert msg in str(exc_info.value)
 
-<<<<<<< HEAD
-=======
     @pytest.mark.parametrize("library", ["pandas", "polars"])
     def test_only_typechecks_self_columns(
         self,
@@ -247,7 +230,6 @@
         # test that this runs successfully
         transformer.transform(df)
 
->>>>>>> ef11ffb5
 
 class TestInit(
     NewColumnNameInitMixintests,
