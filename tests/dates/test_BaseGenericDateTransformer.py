import copy
import datetime

import narwhals as nw
import numpy as np
import polars as pl
import pytest
<<<<<<< HEAD
from beartype.roar import BeartypeCallHintParamViolation
=======
from dateutil.tz import gettz
>>>>>>> 6da13359

from tests.base_tests import (
    ColumnStrListInitTests,
    DropOriginalInitMixinTests,
    GenericFitTests,
    GenericTransformTests,
    NewColumnNameInitMixintests,
    OtherBaseBehaviourTests,
    ReturnNativeTests,
)
from tests.test_data import create_date_diff_different_dtypes, create_date_test_df
from tests.utils import dataframe_init_dispatch
from tubular.dates import TIME_UNITS


class GenericDatesMixinTransformTests:
    """Generic tests for Dates Transformers"""

    @pytest.mark.parametrize(
        "minimal_dataframe_lookup",
        ["pandas", "polars"],
        indirect=["minimal_dataframe_lookup"],
    )
    @pytest.mark.parametrize(
        ("bad_value", "bad_type"),
        [
            (1, nw.Int64()),
            ("a", nw.String()),
            (np.nan, nw.Float64()),
        ],
    )
    def test_non_datetypes_error(
        self,
        uninitialized_transformers,
        minimal_attribute_dict,
        minimal_dataframe_lookup,
        bad_value,
        bad_type,
    ):
        "Test that transform raises an error if columns contains non date types"

        args = minimal_attribute_dict[self.transformer_name].copy()
        columns = args["columns"]

        transformer = uninitialized_transformers[self.transformer_name](
            **args,
        )

        df = copy.deepcopy(minimal_dataframe_lookup[self.transformer_name])

        # if transformer is not yet polars compatible, skip this test
        if not transformer.polars_compatible and isinstance(df, pl.DataFrame):
            return

        for i in range(len(columns)):
            col = columns[i]
            bad_df = nw.from_native(df).clone()
            bad_df = bad_df.with_columns(
                nw.lit(bad_value).cast(bad_type).alias(col),
            )

            msg = rf"{col} type should be in ['Datetime', 'Date'] but got {bad_type}. Note, Datetime columns should have time_unit in {TIME_UNITS} and time_zones from zoneinfo.available_timezones()"

            with pytest.raises(
                TypeError,
            ) as exc_info:
                transformer.transform(nw.to_native(bad_df))

            assert msg in str(exc_info.value)

    @pytest.mark.parametrize("library", ["pandas", "polars"])
    @pytest.mark.parametrize(
        ("columns, datetime_col"),
        [
            (["date_col_1", "datetime_col_2"], 1),
            (["datetime_col_1", "date_col_2"], 0),
        ],
    )
    def test_mismatched_datetypes_error(
        self,
        columns,
        datetime_col,
        uninitialized_transformers,
        minimal_attribute_dict,
        library,
    ):
        "Test that transform raises an error if one column is a date and one is datetime"
        args = minimal_attribute_dict[self.transformer_name].copy()
        args["columns"] = columns

        transformer = uninitialized_transformers[self.transformer_name](
            **args,
        )

        df = create_date_diff_different_dtypes(library=library)

        df = (
            nw.from_native(df)
            .with_columns(
                nw.col(col).cast(nw.Datetime(time_unit="ns", time_zone="UTC"))
                for col in ["datetime_col_1", "datetime_col_2"]
            )
            .to_native()
        )

        # if transformer is not yet polars compatible, skip this test
        if not transformer.polars_compatible and isinstance(df, pl.DataFrame):
            return

        present_types = (
            {nw.Datetime, nw.Date()} if datetime_col == 0 else {nw.Date(), nw.Datetime}
        )
        # convert to list and sort to ensure reproducible order
        present_types = {str(value) for value in present_types}
        present_types = list(present_types)
        present_types.sort()
        msg = f"Columns fed to datetime transformers should be ['Datetime', 'Date'] and have consistent types, but found {present_types}. Note, Datetime columns should have time_unit in {TIME_UNITS} and time_zones from zoneinfo.available_timezones(). Please use ToDatetimeTransformer to standardise."

        with pytest.raises(
            TypeError,
        ) as exc_info:
            transformer.transform(df)

        assert msg in str(exc_info.value)

    @pytest.mark.parametrize("library", ["pandas"])
    @pytest.mark.parametrize(
        "bad_timezone",
        [
            "Factory",
            "localtime",
        ],
    )
    def test_bad_timezones_error(
        self,
        bad_timezone,
        uninitialized_transformers,
        minimal_attribute_dict,
        library,
    ):
        """Test that transform raises an error if
        datetime columns have non-accepted timezones

        Note:
        - polars outright rejects these at df init, so nothing to test
        - pandas accepts these, but narwhals processes into Unknown type,
        so this still goes through our usual bad dtype error handling
        """
        args = minimal_attribute_dict[self.transformer_name].copy()
        args["columns"] = ["a", "b"]

        transformer = uninitialized_transformers[self.transformer_name](
            **args,
        )

        df_dict = {
            "a": [
                datetime.datetime(1993, 9, 27, tzinfo=gettz(bad_timezone)),
                datetime.datetime(2000, 3, 19, tzinfo=gettz(bad_timezone)),
            ],
            "b": [
                datetime.datetime(1993, 9, 27, tzinfo=gettz("UTC")),
                datetime.datetime(2000, 3, 19, tzinfo=gettz("UTC")),
            ],
        }

        df = dataframe_init_dispatch(dataframe_dict=df_dict, library=library)

        # if transformer is not yet polars compatible, skip this test
        if not transformer.polars_compatible and isinstance(df, pl.DataFrame):
            return

        msg = "a type should be in ['Datetime', 'Date'] but got Unknown. Note, Datetime columns should have time_unit in ['us', 'ns', 'ms'] and time_zones from zoneinfo.available_timezones()"

        with pytest.raises(
            TypeError,
        ) as exc_info:
            transformer.transform(df)

        assert msg in str(exc_info.value)

    @pytest.mark.parametrize("library", ["pandas", "polars"])
    def test_only_typechecks_self_columns(
        self,
        uninitialized_transformers,
        minimal_attribute_dict,
        library,
    ):
        "Test that type checks are only performed on self.columns"
        args = minimal_attribute_dict[self.transformer_name].copy()

        transformer = uninitialized_transformers[self.transformer_name](
            **args,
        )

        df = create_date_test_df(library=library)

        df = nw.from_native(df)

        # add non datetime column
        df = df.with_columns(
            nw.new_series(
                name="z",
                values=[
                    "a",
                    "b",
                    "c",
                    "d",
                    "e",
                    "f",
                    "g",
                    "h",
                ],
                backend=nw.get_native_namespace(df),
            ),
        ).to_native()

        # if transformer is not yet polars compatible, skip this test
        if not transformer.polars_compatible and isinstance(df, pl.DataFrame):
            return

        # test that this runs successfully
        transformer.transform(df)


class TestInit(
    NewColumnNameInitMixintests,
    DropOriginalInitMixinTests,
    ColumnStrListInitTests,
):
    """Generic tests for transformer.init()."""

    @classmethod
    def setup_class(cls):
        cls.transformer_name = "BaseGenericDateTransformer"

    # overload until we beartype the new_column_name mixin
    @pytest.mark.parametrize(
        "new_column_type",
        [1, True, {"a": 1}, [1, 2], np.inf, np.nan],
    )
    def test_new_column_name_type_error(
        self,
        new_column_type,
        minimal_attribute_dict,
        uninitialized_transformers,
    ):
        """Test an error is raised if any type other than str passed to new_column_name"""

        args = minimal_attribute_dict[self.transformer_name].copy()
        args["new_column_name"] = new_column_type

        with pytest.raises(
            BeartypeCallHintParamViolation,
        ):
            uninitialized_transformers[self.transformer_name](**args)


class TestFit(GenericFitTests):
    """Generic tests for transformer.fit()"""

    @classmethod
    def setup_class(cls):
        cls.transformer_name = "BaseGenericDateTransformer"


class TestTransform(
    GenericTransformTests,
    GenericDatesMixinTransformTests,
    ReturnNativeTests,
):
    """Tests for BaseGenericDateTransformer.transform."""

    @classmethod
    def setup_class(cls):
        cls.transformer_name = "BaseGenericDateTransformer"


class TestOtherBaseBehaviour(OtherBaseBehaviourTests):
    """
    Class to run tests for BaseTransformerBehaviour outside the three standard methods.

    May need to overwite specific tests in this class if the tested transformer modifies this behaviour.
    """

    @classmethod
    def setup_class(cls):
        cls.transformer_name = "BaseGenericDateTransformer"<|MERGE_RESOLUTION|>--- conflicted
+++ resolved
@@ -5,11 +5,8 @@
 import numpy as np
 import polars as pl
 import pytest
-<<<<<<< HEAD
 from beartype.roar import BeartypeCallHintParamViolation
-=======
 from dateutil.tz import gettz
->>>>>>> 6da13359
 
 from tests.base_tests import (
     ColumnStrListInitTests,
