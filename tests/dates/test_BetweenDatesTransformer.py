--- conflicted
+++ resolved
@@ -5,11 +5,8 @@
 import pandas as pd
 import polars as pl
 import pytest
-<<<<<<< HEAD
 from beartype.roar import BeartypeCallHintParamViolation
-=======
 from dateutil.tz import gettz
->>>>>>> 6da13359
 
 import tests.test_data as d
 from tests.base_tests import (
