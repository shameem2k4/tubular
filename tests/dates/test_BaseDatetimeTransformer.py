from copy import deepcopy

import numpy as np
import pandas as pd
import pytest

from tests.base_tests import (
    ColumnStrListInitTests,
    DropOriginalInitMixinTests,
    GenericFitTests,
    GenericTransformTests,
    NewColumnNameInitMixintests,
    OtherBaseBehaviourTests,
)


class DatetimeMixinTransformTests:
    """Generic tests for Datetime Transformers"""

    @pytest.mark.parametrize(
        ("bad_value", "bad_type"),
        [
            (1, "int64"),
            ("a", "object"),
            (np.nan, "float64"),
            (pd.to_datetime("01/02/2020").date(), "date"),
        ],
    )
    def test_non_datetypes_error(
        self,
        uninitialized_transformers,
        minimal_attribute_dict,
        minimal_dataframe_lookup,
        bad_value,
        bad_type,
    ):
        "Test that transform raises an error if columns contains non date types"

        args = minimal_attribute_dict[self.transformer_name].copy()

        # pull out columns arg to use below, and remove from dict
        columns = args["columns"]
        del args["columns"]

        for i in range(len(columns)):
            df = deepcopy(minimal_dataframe_lookup[self.transformer_name])
            col = columns[i]
            df[col] = bad_value

            x = uninitialized_transformers[self.transformer_name](
<<<<<<< HEAD
                columns=columns,
=======
>>>>>>> 6dd13de3
                **args,
            )

            msg = rf"{col} type should be in \['datetime64'\] but got {bad_type}"

            with pytest.raises(
                TypeError,
                match=msg,
            ):
                x.transform(df)


class TestInit(
    NewColumnNameInitMixintests,
    DropOriginalInitMixinTests,
    ColumnStrListInitTests,
):
    """Generic tests for transformer.init()."""

    @classmethod
    def setup_class(cls):
        cls.transformer_name = "BaseDatetimeTransformer"


class TestFit(GenericFitTests):
    """Generic tests for transformer.fit()"""

    @classmethod
    def setup_class(cls):
        cls.transformer_name = "BaseDatetimeTransformer"


class TestTransform(GenericTransformTests, DatetimeMixinTransformTests):
    """Tests for BaseDatetimeTransformer.transform."""

    @classmethod
    def setup_class(cls):
        cls.transformer_name = "BaseDatetimeTransformer"


class TestOtherBaseBehaviour(OtherBaseBehaviourTests):
    """
    Class to run tests for BaseTransformerBehaviour outside the three standard methods.

    May need to overwite specific tests in this class if the tested transformer modifies this behaviour.
    """

    @classmethod
    def setup_class(cls):
        cls.transformer_name = "BaseDatetimeTransformer"<|MERGE_RESOLUTION|>--- conflicted
+++ resolved
@@ -48,10 +48,6 @@
             df[col] = bad_value
 
             x = uninitialized_transformers[self.transformer_name](
-<<<<<<< HEAD
-                columns=columns,
-=======
->>>>>>> 6dd13de3
                 **args,
             )
 
