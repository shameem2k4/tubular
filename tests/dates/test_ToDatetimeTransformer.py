--- conflicted
+++ resolved
@@ -14,38 +14,6 @@
 class TestInit:
     """Tests for ToDatetimeTransformer.init()."""
 
-<<<<<<< HEAD
-    def test_arguments(self):
-        """Test that init has expected arguments."""
-        ta.functions.test_function_arguments(
-            func=ToDatetimeTransformer.__init__,
-            expected_arguments=[
-                "self",
-                "column",
-                "new_column_name",
-                "to_datetime_kwargs",
-            ],
-            expected_default_values=(None,),
-        )
-
-    def test_class_methods(self):
-        """Test that ToDatetimeTransformer has fit and transform methods."""
-        to_dt = ToDatetimeTransformer(column="a", new_column_name="b")
-
-        ta.classes.test_object_method(
-            obj=to_dt,
-            expected_method="transform",
-            msg="transform",
-        )
-
-    def test_inheritance(self):
-        """Test that ToDatetimeTransformer inherits from BaseTransformer."""
-        to_dt = ToDatetimeTransformer(column="a", new_column_name="b")
-
-        ta.classes.assert_inheritance(to_dt, tubular.base.BaseTransformer)
-
-=======
->>>>>>> 364aa20c
     def test_super_init_called(self, mocker):
         """Test that init calls BaseTransformer.init."""
         expected_call_args = {
