# tests to apply to all columns str or list transformers
import copy
import re

import joblib
import narwhals as nw
import numpy as np
import pandas as pd
import polars as pl
import pytest
import sklearn.base as b
from beartype.roar import BeartypeCallHintParamViolation

from tests.utils import _handle_from_json, assert_frame_equal_dispatch


class GenericInitTests:
    """
    Generic tests for transformer.init(). This test class does not contain tests for the behaviours
    associated with the "columns" argument because the structure of this argument varies between
    transformers. In this file are other test classes that inherit from this one which are specific
    to the different "columns" argument structures. Please choose the appropriate one of them to inherit
    when writing tests unless the transformer is a special case and needs unique tests written for
    "columns", in which case inherit this class.

    Note this class name deliberately avoids starting with "Tests" so that the tests are not run on import.
    """

    def test_print(self, initialized_transformers):
        """Test that transformer can be printed.
        If an error is raised in this test it will not prevent the transformer from working correctly,
        but will stop other unit tests passing.
        """

        print(initialized_transformers[self.transformer_name])

    def test_clone(self, initialized_transformers):
        """Test that transformer can be used in sklearn.base.clone function."""

        b.clone(initialized_transformers[self.transformer_name])

    @pytest.mark.parametrize("non_bool", [1, "True", {"a": 1}, [1, 2], None])
    def test_verbose_non_bool_error(
        self,
        non_bool,
        minimal_attribute_dict,
        uninitialized_transformers,
    ):
        """Test an error is raised if verbose is not specified as a bool."""

        with pytest.raises(
            BeartypeCallHintParamViolation,
        ):
            uninitialized_transformers[self.transformer_name](
                verbose=non_bool,
                **minimal_attribute_dict[self.transformer_name],
            )


class ColumnStrListInitTests(GenericInitTests):
    """
    Tests for BaseTransformer.init() behaviour specific to when a transformer takes columns as string or list.
    Note this deliberately avoids starting with "Tests" so that the tests are not run on import.
    """

    def test_columns_empty_list_error(
        self,
        minimal_attribute_dict,
        uninitialized_transformers,
    ):
        """Test an error is raised if columns is specified as an empty list."""

        args = minimal_attribute_dict[self.transformer_name].copy()
        args["columns"] = []

        with pytest.raises(ValueError):
            uninitialized_transformers[self.transformer_name](**args)

    @pytest.mark.parametrize(
        "non_string",
        [1, True, {"a": 1}, [1, 2], None, np.inf, np.nan],
    )
    def test_columns_list_element_error(
        self,
        non_string,
        minimal_attribute_dict,
        uninitialized_transformers,
    ):
        """Test an error is raised if columns list contains non-string elements."""

        args = minimal_attribute_dict[self.transformer_name].copy()
        args["columns"] = [non_string, non_string]

        with pytest.raises(
            BeartypeCallHintParamViolation,
        ):
            uninitialized_transformers[self.transformer_name](**args)

    @pytest.mark.parametrize(
        "non_string_or_list",
        [
            1,
            True,
            {"a": 1},
            None,
            np.inf,
            np.nan,
        ],
    )
    def test_columns_non_string_or_list_error(
        self,
        non_string_or_list,
        minimal_attribute_dict,
        uninitialized_transformers,
    ):
        """Test an error is raised if columns is not passed as a string or list."""

        args = minimal_attribute_dict[self.transformer_name].copy()
        args["columns"] = non_string_or_list

        with pytest.raises(
            BeartypeCallHintParamViolation,
        ):
            uninitialized_transformers[self.transformer_name](**args)


class DropOriginalInitMixinTests:
    """
    Tests for BaseTransformer.init() behaviour specific to when a transformer accepts a "drop_original" column.
    Note this deliberately avoids starting with "Tests" so that the tests are not run on import.
    """

    @pytest.mark.parametrize("drop_orginal_column", (0, "a", ["a"], {"a": 10}, None))
    def test_drop_column_arg_errors(
        self,
        uninitialized_transformers,
        minimal_attribute_dict,
        drop_orginal_column,
    ):
        """Test that appropriate errors are throwm for non boolean arg."""
        args = minimal_attribute_dict[self.transformer_name].copy()
        args["drop_original"] = drop_orginal_column

        with pytest.raises(
            TypeError,
            match=f"{self.transformer_name}: drop_original should be bool",
        ):
            uninitialized_transformers[self.transformer_name](**args)


class NewColumnNameInitMixintests:
    """
    Tests for BaseTransformer.init() behaviour specific to when a transformer accepts a "new_column_name" column.
    Note this deliberately avoids starting with "Tests" so that the tests are not run on import.
    """

    @pytest.mark.parametrize(
        "new_column_type",
        [1, True, {"a": 1}, [1, 2], None, np.inf, np.nan],
    )
    def test_new_column_name_type_error(
        self,
        new_column_type,
        minimal_attribute_dict,
        uninitialized_transformers,
    ):
        """Test an error is raised if any type other than str passed to new_column_name"""

        args = minimal_attribute_dict[self.transformer_name].copy()
        args["new_column_name"] = new_column_type

        with pytest.raises(
            TypeError,
            match=re.escape(
                f"{self.transformer_name}: new_column_name should be str",
            ),
        ):
            uninitialized_transformers[self.transformer_name](**args)


class SeparatorInitMixintests:
    """
    Tests for BaseTransformer.init() behaviour specific to when a transformer accepts a "separator" column.
    Note this deliberately avoids starting with "Tests" so that the tests are not run on import.
    """

    @pytest.mark.parametrize(
        "separator",
        [1, True, {"a": 1}, [1, 2], None, np.inf, np.nan],
    )
    def test_separator_type_error(
        self,
        separator,
        minimal_attribute_dict,
        uninitialized_transformers,
    ):
        """Test an error is raised if any type other than str passed to separator"""

        args = minimal_attribute_dict[self.transformer_name].copy()
        args["separator"] = separator

        with pytest.raises(
            TypeError,
            match=re.escape(
                f"{self.transformer_name}: separator should be str",
            ),
        ):
            uninitialized_transformers[self.transformer_name](**args)


class WeightColumnInitMixinTests:
    """
    Tests for BaseTransformer.init() behaviour specific to when a transformer takes accepts a weight column.
    Note this deliberately avoids starting with "Tests" so that the tests are not run on import.
    """

    @pytest.mark.parametrize("weights_column", (0, ["a"], {"a": 10}))
    def test_weight_arg_errors(
        self,
        uninitialized_transformers,
        minimal_attribute_dict,
        weights_column,
    ):
        """Test that appropriate errors are throw for bad weight arg."""
        args = minimal_attribute_dict[self.transformer_name].copy()
        args["weights_column"] = weights_column

        with pytest.raises(
            TypeError,
            match="weights_column should be str or None",
        ):
            uninitialized_transformers[self.transformer_name](**args)


class TwoColumnListInitTests(ColumnStrListInitTests):
    """
    Tests for BaseTransformer.init() behaviour specific to when a transformer takes two columns as a list.
    Note this deliberately avoids starting with "Tests" so that the tests are not run on import.
    """

    @pytest.mark.parametrize("non_list", ["a", "b", "c"])
    def test_columns_non_list_error(
        self,
        non_list,
        minimal_attribute_dict,
        uninitialized_transformers,
    ):
        """Test an error is raised if columns is passed as a string not a list."""

        args = minimal_attribute_dict[self.transformer_name].copy()
        args["columns"] = non_list

        with pytest.raises(
            TypeError,
            match=re.escape(
                f"{self.transformer_name}: columns should be list",
            ),
        ):
            uninitialized_transformers[self.transformer_name](**args)

    @pytest.mark.parametrize("list_length", [["a", "a", "a"], ["a"]])
    def test_list_length_error(
        self,
        list_length,
        minimal_attribute_dict,
        uninitialized_transformers,
    ):
        """Test an error is raised if list of any length other than 2 is passed"""

        args = minimal_attribute_dict[self.transformer_name].copy()
        args["columns"] = list_length

        with pytest.raises(
            ValueError,
            match=re.escape(
                f"{self.transformer_name}: This transformer works with two columns only",
            ),
        ):
            uninitialized_transformers[self.transformer_name](**args)


class GenericFitTests:
    """
    Generic tests for transformer.fit().
    Note this deliberately avoids starting with "Tests" so that the tests are not run on import.
    """

    @pytest.mark.parametrize(
        "minimal_dataframe_lookup",
        ["pandas", "polars"],
        indirect=True,
    )
    def test_fit_returns_self(
        self,
        initialized_transformers,
        minimal_dataframe_lookup,
    ):
        """Test fit returns self?."""

        df = minimal_dataframe_lookup[self.transformer_name]

        x = initialized_transformers[self.transformer_name]

        # skip polars test if not narwhalified
        if not x.polars_compatible and isinstance(df, pl.DataFrame):
            return

        x_fitted = x.fit(df, df["a"])

        assert x_fitted is x, (
            f"Returned value from {self.transformer_name}.fit not as expected."
        )

    @pytest.mark.parametrize(
        "minimal_dataframe_lookup",
        ["pandas", "polars"],
        indirect=True,
    )
    def test_fit_not_changing_data(
        self,
        initialized_transformers,
        minimal_dataframe_lookup,
    ):
        """Test fit does not change X."""

        df = minimal_dataframe_lookup[self.transformer_name]
        x = initialized_transformers[self.transformer_name]

        # skip polars test if not narwhalified
        if not x.polars_compatible and isinstance(df, pl.DataFrame):
            return

        original_df = copy.deepcopy(df)

        x.fit(df, df["a"])

        assert_frame_equal_dispatch(
            original_df,
            df,
        )

    @pytest.mark.parametrize(
        "minimal_dataframe_lookup",
        ["pandas", "polars"],
        indirect=True,
    )
    @pytest.mark.parametrize("non_df", [1, True, "a", [1, 2], {"a": 1}, None])
    def test_X_non_df_error(
        self,
        initialized_transformers,
        non_df,
        minimal_dataframe_lookup,
    ):
        """Test an error is raised if X is not passed as a pd/pl.DataFrame."""

        df = minimal_dataframe_lookup[self.transformer_name]
        x = initialized_transformers[self.transformer_name]

        # skip polars test if not narwhalified
        if not x.polars_compatible and isinstance(df, pl.DataFrame):
            return

        with pytest.raises(
            BeartypeCallHintParamViolation,
        ):
            x.fit(non_df, df["a"])

    @pytest.mark.parametrize(
        "minimal_dataframe_lookup",
        ["pandas", "polars"],
        indirect=True,
    )
    @pytest.mark.parametrize("non_series", [1, True, "a", [1, 2], {"a": 1}])
    def test_bad_type_error(
        self,
        non_series,
        initialized_transformers,
        minimal_dataframe_lookup,
    ):
        """Test an error is raised if y is not passed as a pd/pl.Series."""

        df = minimal_dataframe_lookup[self.transformer_name]
        x = initialized_transformers[self.transformer_name]

        # skip polars test if not narwhalified
        if not x.polars_compatible and isinstance(df, pl.DataFrame):
            return

        with pytest.raises(
            BeartypeCallHintParamViolation,
        ):
            x.fit(X=df, y=non_series)

    def test_X_no_rows_error(
        self,
        initialized_transformers,
    ):
        """Test an error is raised if X has no rows."""

        x = initialized_transformers[self.transformer_name]

        df = pd.DataFrame(columns=["a", "b", "c"])

        with pytest.raises(
            ValueError,
            match=re.escape(f"{self.transformer_name}: X has no rows; (0, 3)"),
        ):
            x.fit(df, df["a"])

    @pytest.mark.parametrize(
        "minimal_dataframe_lookup",
        ["pandas", "polars"],
        indirect=True,
    )
    def test_Y_no_rows_error(
        self,
        initialized_transformers,
        minimal_dataframe_lookup,
    ):
        """Test an error is raised if Y has no rows."""

        x = initialized_transformers[self.transformer_name]

        df = minimal_dataframe_lookup[self.transformer_name]

        # skip polars test if not narwhalified
        if not x.polars_compatible and isinstance(df, pl.DataFrame):
            return

        if isinstance(df, pd.DataFrame):
            series_init = pd.Series
        elif isinstance(df, pl.DataFrame):
            series_init = pl.Series
        else:
            series_init = None

        with pytest.raises(
            ValueError,
            match=re.escape(f"{self.transformer_name}: y is empty; (0,)"),
        ):
            x.fit(X=df, y=series_init(name="d", dtype=object))

    def test_unexpected_kwarg_error(
        self,
        minimal_attribute_dict,
        uninitialized_transformers,
    ):
        with pytest.raises(
            TypeError,
            match=re.escape(
                "__init__() got an unexpected keyword argument 'unexpected_kwarg'",
            ),
        ):
            uninitialized_transformers[self.transformer_name](
                unexpected_kwarg=True,
                **minimal_attribute_dict[self.transformer_name],
            )

    @pytest.mark.parametrize(
        "minimal_dataframe_lookup",
        ["pandas", "polars"],
        indirect=True,
    )
    def test_blocked_for_from_json_transformer(
        self,
        initialized_transformers,
        minimal_dataframe_lookup,
    ):
        "test that method is blocked once transformer has been through to/from json"

        transformer = initialized_transformers[self.transformer_name]

        df = minimal_dataframe_lookup[self.transformer_name]

        # skip test if transformer not yet jsonable
        if not transformer.jsonable:
            return

        if transformer.FITS:
            transformer.fit(df, df["a"])

        transformer = transformer.from_json(transformer.to_json())

        with pytest.raises(
            RuntimeError,
            match=r"Transformers that are reconstructed from json only support .transform functionality, reinitialise a new transformer to use this method",
        ):
            transformer.fit(df, df["a"])


class CheckNumericFitMixinTests:
    """
    Tests for BaseTransformer.init() behaviour specific to when a transformer used.
    Note this deliberately avoids starting with "Tests" so that the tests are not run on import.
    """

    def test_exception_raised(self, initialized_transformers, minimal_dataframe_lookup):
        """Test an exception is raised if non numeric columns are passed in X."""
        df = minimal_dataframe_lookup[self.transformer_name]
        df["a"] = "string"

        x = initialized_transformers[self.transformer_name]

        with pytest.raises(
            TypeError,
            match=re.escape(
                f"{self.transformer_name}: The following columns are not numeric in X; ['a']",
            ),
        ):
            x.fit(df)


class WeightColumnFitMixinTests:
    @pytest.mark.parametrize(
        "minimal_dataframe_lookup",
        ["pandas", "polars"],
        indirect=True,
    )
    def test_fit_returns_self_weighted(
        self,
        minimal_attribute_dict,
        uninitialized_transformers,
        minimal_dataframe_lookup,
    ):
        """Test fit returns self?."""
        df = minimal_dataframe_lookup[self.transformer_name]

        uninitialized_transformer = uninitialized_transformers[self.transformer_name]
        # skip polars test if not narwhalified
        if not uninitialized_transformer.polars_compatible and isinstance(
            df,
            pl.DataFrame,
        ):
            return

        df = nw.from_native(df)
        native_backend = nw.get_native_namespace(df)

        args = minimal_attribute_dict[self.transformer_name].copy()
        # insert weight column
        weight_column = "weight_column"
        args["weights_column"] = weight_column
        df = df.with_columns(
            nw.new_series(
                weight_column,
                np.arange(1, len(df) + 1),
                backend=native_backend,
            ),
        )

        df = nw.to_native(df)

        transformer = uninitialized_transformer(**args)

        x_fitted = transformer.fit(df, df["a"])

        assert x_fitted is transformer, (
            f"Returned value from {self.transformer_name}.fit not as expected."
        )

    @pytest.mark.parametrize(
        "minimal_dataframe_lookup",
        ["pandas", "polars"],
        indirect=True,
    )
    def test_fit_not_changing_data_weighted(
        self,
        minimal_attribute_dict,
        uninitialized_transformers,
        minimal_dataframe_lookup,
    ):
        """Test fit does not change X - when weights are used."""
        df = minimal_dataframe_lookup[self.transformer_name]
        uninitialized_transformer = uninitialized_transformers[self.transformer_name]

        # skip polars test if not narwhalified
        if not uninitialized_transformer.polars_compatible and isinstance(
            df,
            pl.DataFrame,
        ):
            return

        df = nw.from_native(df)
        native_backend = nw.get_native_namespace(df)
        # insert weight column
        weight_column = "weight_column"
        df = df.with_columns(
            nw.new_series(
                weight_column,
                np.arange(1, len(df) + 1),
                backend=native_backend,
            ),
        )

        original_df = df.clone()

        args = minimal_attribute_dict[self.transformer_name].copy()
        args["weights_column"] = weight_column

        transformer = uninitialized_transformer(**args)

        df = nw.to_native(df)
        original_df = nw.to_native(original_df)

        transformer.fit(df, df["a"])

        assert_frame_equal_dispatch(df, original_df)

    @pytest.mark.parametrize(
        "minimal_dataframe_lookup",
        ["pandas", "polars"],
        indirect=True,
    )
    @pytest.mark.parametrize(
        "bad_weight_value, expected_message",
        [
            (np.nan, "weight column must be non-null"),
            (None, "weight column must be non-null"),
            (np.inf, "weight column must not contain infinite values."),
            (-np.inf, "weight column must be positive"),
            (-1, "weight column must be positive"),
        ],
    )
    def test_bad_values_in_weights_error(
        self,
        bad_weight_value,
        expected_message,
        minimal_attribute_dict,
        uninitialized_transformers,
        minimal_dataframe_lookup,
    ):
        """Test that an exception is raised if there are negative/nan/inf values in sample_weight."""

        df = minimal_dataframe_lookup[self.transformer_name]
        uninitialized_transformer = uninitialized_transformers[self.transformer_name]

        # skip polars test if not narwhalified
        if not uninitialized_transformer.polars_compatible and isinstance(
            df,
            pl.DataFrame,
        ):
            return

        df = nw.from_native(df)
        native_backend = nw.get_native_namespace(df)

        args = minimal_attribute_dict[self.transformer_name].copy()
        weight_column = "weight_column"
        args["weights_column"] = weight_column

        df = df.with_columns(
            nw.new_series(
                weight_column,
                [*[bad_weight_value], *np.arange(2, len(df) + 1)],
                backend=native_backend,
            ),
        )

        df = nw.to_native(df)

        transformer = uninitialized_transformer(**args)

        with pytest.raises(ValueError, match=expected_message):
            transformer.fit(df, df["a"])

    @pytest.mark.parametrize(
        "minimal_dataframe_lookup",
        ["pandas", "polars"],
        indirect=True,
    )
    def test_weight_col_non_numeric(
        self,
        uninitialized_transformers,
        minimal_attribute_dict,
        minimal_dataframe_lookup,
    ):
        """Test an error is raised if weight is not numeric."""

        df = minimal_dataframe_lookup[self.transformer_name]
        uninitialized_transformer = uninitialized_transformers[self.transformer_name]

        # skip polars test if not narwhalified
        if not uninitialized_transformer.polars_compatible and isinstance(
            df,
            pl.DataFrame,
        ):
            return

        df = nw.from_native(df)

        weight_column = "weight_column"
        error = r"weight column must be numeric."
        df = df.with_columns(nw.lit("a").alias(weight_column))
        df = nw.to_native(df)

        with pytest.raises(
            ValueError,
            match=error,
        ):
            # using check_weights_column method to test correct error is raised for transformers that use weights

            args = minimal_attribute_dict[self.transformer_name].copy()
            args["weights_column"] = weight_column

            transformer = uninitialized_transformer(**args)
            transformer.fit(df, df["a"])

    @pytest.mark.parametrize(
        "minimal_dataframe_lookup",
        ["pandas", "polars"],
        indirect=True,
    )
    def test_weight_not_in_X_error(
        self,
        uninitialized_transformers,
        minimal_attribute_dict,
        minimal_dataframe_lookup,
    ):
        """Test an error is raised if weight is not in X"""

        df = minimal_dataframe_lookup[self.transformer_name]
        uninitialized_transformer = uninitialized_transformers[self.transformer_name]

        # skip polars test if not narwhalified
        if not uninitialized_transformer.polars_compatible and isinstance(
            df,
            pl.DataFrame,
        ):
            return

        weight_column = "weight_column"
        error = rf"weight col \({weight_column}\) is not present in columns of data"

        with pytest.raises(
            ValueError,
            match=error,
        ):
            # using check_weights_column method to test correct error is raised for transformers that use weights

            args = minimal_attribute_dict[self.transformer_name].copy()
            args["weights_column"] = weight_column

            transformer = uninitialized_transformer(**args)
            transformer.fit(df, df["a"])

    @pytest.mark.parametrize(
        "minimal_dataframe_lookup",
        ["pandas", "polars"],
        indirect=True,
    )
    def test_zero_total_weight_error(
        self,
        minimal_attribute_dict,
        uninitialized_transformers,
        minimal_dataframe_lookup,
    ):
        """Test that an exception is raised if the total sample weights are 0."""

        args = minimal_attribute_dict[self.transformer_name].copy()
        weight_column = "weight_column"
        args["weights_column"] = weight_column

        df = minimal_dataframe_lookup[self.transformer_name]
        uninitialized_transformer = uninitialized_transformers[self.transformer_name]

        # skip polars test if not narwhalified
        if not uninitialized_transformer.polars_compatible and isinstance(
            df,
            pl.DataFrame,
        ):
            return

        df = nw.from_native(df)
        df = df.with_columns(nw.lit(0).alias("weight_column"))
        df = nw.to_native(df)

        transformer = uninitialized_transformer(**args)
        with pytest.raises(
            ValueError,
            match="total sample weights are not greater than 0",
        ):
            transformer.fit(df, df["a"])


class DummyWeightColumnMixinTests:
    @pytest.mark.parametrize(
        "minimal_dataframe_lookup",
        ["pandas", "polars"],
        indirect=True,
    )
    def test_errors_raised_if_unit_weights_column_exists_but_not_all_one(
        self,
        minimal_attribute_dict,
        minimal_dataframe_lookup,
        uninitialized_transformers,
    ):
        """Test that error is raised if 'unit_weights_column' already
        exists in data, but is not all one"""

        args = minimal_attribute_dict[self.transformer_name].copy()
        args["weights_column"] = None

        df = minimal_dataframe_lookup[self.transformer_name]
        uninitialized_transformer = uninitialized_transformers[self.transformer_name]

        transformer = uninitialized_transformer(**args)

        df_dict = {}

        bad_weight_values = [2] + [1] * (len(df) - 1)

        df_dict["unit_weights_column"] = bad_weight_values

        df = nw.from_native(df)
        backend = nw.get_native_namespace(df)
        new_cols = [
            nw.new_series(name=name, values=df_dict[name], backend=backend).alias(name)
            for name in df_dict
        ]
        df = df.with_columns(
            new_cols,
        )
        df = df.to_native()

        msg = "Attempting to insert column of unit weights named 'unit_weights_column', but an existing column shares this name and is not all 1, please rename existing column"
        with pytest.raises(
            RuntimeError,
            match=msg,
        ):
            transformer.fit(df, df["a"])


class GenericTransformTests:
    """
    Generic tests for transformer.transform().
    Note this deliberately avoids starting with "Tests" so that the tests are not run on import.
    """

    @pytest.mark.parametrize("from_json", [True, False])
    @pytest.mark.parametrize(
        "minimal_dataframe_lookup",
        ["pandas", "polars"],
        indirect=True,
    )
    @pytest.mark.parametrize("non_df", [1, True, "a", [1, 2], {"a": 1}, None])
    def test_non_pd_or_pl_type_error(
        self,
        non_df,
        initialized_transformers,
        minimal_dataframe_lookup,
        from_json,
    ):
        """Test that an error is raised in transform is X is not a pd/pl.DataFrame."""

        df = minimal_dataframe_lookup[self.transformer_name]
        x = initialized_transformers[self.transformer_name]

        # skip polars test if not narwhalified
        if not x.polars_compatible and isinstance(df, pl.DataFrame):
            return

        x = x.fit(df, df["a"])

        x = _handle_from_json(x, from_json)

        with pytest.raises(
            BeartypeCallHintParamViolation,
        ):
            x.transform(X=non_df)

    @pytest.mark.parametrize("from_json", [True, False])
    @pytest.mark.parametrize(
        "minimal_dataframe_lookup",
        ["pandas", "polars"],
        indirect=True,
    )
    def test_no_rows_error(
        self,
        initialized_transformers,
        minimal_dataframe_lookup,
        from_json,
    ):
        """Test an error is raised if X has no rows."""

        df = minimal_dataframe_lookup[self.transformer_name]
        x = initialized_transformers[self.transformer_name]

        # skip polars test if not narwhalified
        if not x.polars_compatible and isinstance(df, pl.DataFrame):
            return

        x = x.fit(df, df["a"])

        x = _handle_from_json(x, from_json)

        df = df.head(0)

        with pytest.raises(
            ValueError,
            match=re.escape(f"{self.transformer_name}: X has no rows; {df.shape}"),
        ):
            x.transform(df)

    @pytest.mark.parametrize("from_json", [True, False])
    @pytest.mark.parametrize(
        "minimal_dataframe_lookup",
        ["pandas", "polars"],
        indirect=True,
    )
    def test_original_df_not_updated(
        self,
        initialized_transformers,
        minimal_dataframe_lookup,
        from_json,
    ):
        """Test that the original dataframe is not transformed when transform method used
        and copy attr True"""

        df = minimal_dataframe_lookup[self.transformer_name]
        x = initialized_transformers[self.transformer_name]
        x.copy = True

        # skip polars test if not narwhalified
        if not x.polars_compatible and isinstance(df, pl.DataFrame):
            return

        original_df = copy.deepcopy(df)

        x = x.fit(df, df["a"])

        x = _handle_from_json(x, from_json)

        _ = x.transform(df)

        assert_frame_equal_dispatch(df, original_df)

    @pytest.mark.parametrize("from_json", [True, False])
    @pytest.mark.parametrize(
        "minimal_dataframe_lookup",
        ["pandas"],
        indirect=True,
    )
    def test_pandas_index_not_updated(
        self,
        initialized_transformers,
        minimal_dataframe_lookup,
        from_json,
    ):
        """Test that the original (pandas) dataframe index is not transformed when transform method used."""

        df = minimal_dataframe_lookup[self.transformer_name]
        x = initialized_transformers[self.transformer_name]

        # update to abnormal index
        df.index = [2 * i for i in df.index]

        original_df = copy.deepcopy(df)

        x = x.fit(df, df["a"])

        x = _handle_from_json(x, from_json)

        _ = x.transform(df)

        assert all(
            df.index == original_df.index,
        ), "pandas index has been altered by transform"


class ReturnNativeTests:
    """
    Class to test that transform method can return either narwhals or native types.
    Writing this as mixin test until all transformers have been converted
    """

    @pytest.mark.parametrize(
        "minimal_dataframe_lookup",
        ["pandas", "polars"],
        indirect=True,
    )
    def test_return_native_true(
        self,
        uninitialized_transformers,
        minimal_attribute_dict,
        minimal_dataframe_lookup,
    ):
        """test native dataframe returned when return_native=True"""

        df = minimal_dataframe_lookup[self.transformer_name]
        args = minimal_attribute_dict[self.transformer_name]
        args["return_native"] = True
        x = uninitialized_transformers[self.transformer_name](**args)

        x.fit(df, df["a"])

        native_namespace = nw.get_native_namespace(df).__name__

        output = x.transform(df)

        if native_namespace == "pandas":
            assert isinstance(
                output,
                pd.DataFrame,
            ), "transformer should return native type when return_native=True"

        if native_namespace == "polars":
            assert isinstance(
                output,
                pl.DataFrame,
            ), "transformer should return native type when return_native=True"

    @pytest.mark.parametrize(
        "minimal_dataframe_lookup",
        ["pandas", "polars"],
        indirect=True,
    )
    def test_return_native_false(
        self,
        uninitialized_transformers,
        minimal_attribute_dict,
        minimal_dataframe_lookup,
    ):
        """test narwhals dataframe returned when return_native=False"""

        df = minimal_dataframe_lookup[self.transformer_name]
        args = minimal_attribute_dict[self.transformer_name]
        args["return_native"] = False
        x = uninitialized_transformers[self.transformer_name](**args)

        x.fit(df, df["a"])

        output = x.transform(df)

        assert isinstance(
            output,
            nw.DataFrame,
        ), "transformer should return narwhals type when return_native=True"

        # double check that both settings are equivalent
        x.return_native = True

        output2 = x.transform(df)

        assert_frame_equal_dispatch(output2, output.to_native())


class DropOriginalTransformMixinTests:
    """
    Transform tests for transformers that take a "drop_original" argument
    Note this deliberately avoids starting with "Tests" so that the tests are not run on import.
    """

    @pytest.mark.parametrize(
        "minimal_dataframe_lookup",
        ["pandas", "polars"],
        indirect=["minimal_dataframe_lookup"],
    )
    def test_original_columns_dropped_when_specified(
        self,
        initialized_transformers,
        minimal_dataframe_lookup,
    ):
        """Test transformer drops original columns when specified."""

        df = minimal_dataframe_lookup[self.transformer_name]

        x = initialized_transformers[self.transformer_name]

        # skip polars test if not narwhalified
        if not x.polars_compatible and isinstance(df, pl.DataFrame):
            return

        x.drop_original = True

        x.fit(df)

        df_transformed = x.transform(df)
        remaining_cols = df_transformed.columns
        for col in x.columns:
            assert col not in remaining_cols, "original columns not dropped"

    @pytest.mark.parametrize(
        "minimal_dataframe_lookup",
        ["pandas", "polars"],
        indirect=["minimal_dataframe_lookup"],
    )
    def test_original_columns_kept_when_specified(
        self,
        initialized_transformers,
        minimal_dataframe_lookup,
    ):
        """Test transformer keeps original columns when specified."""

        df = minimal_dataframe_lookup[self.transformer_name]

        x = initialized_transformers[self.transformer_name]

        # skip polars test if not narwhalified
        if not x.polars_compatible and isinstance(df, pl.DataFrame):
            return

        x.drop_original = False

        x.fit(df)

        df_transformed = x.transform(df)
        remaining_cols = df_transformed.columns
        for col in x.columns:
            assert col in remaining_cols, "original columns not kept"

    @pytest.mark.parametrize(
        "minimal_dataframe_lookup",
        ["pandas", "polars"],
        indirect=["minimal_dataframe_lookup"],
    )
    def test_other_columns_not_modified(
        self,
        initialized_transformers,
        minimal_dataframe_lookup,
    ):
        """Test transformer does not modify unspecified columns."""

        df = minimal_dataframe_lookup[self.transformer_name]

        x = initialized_transformers[self.transformer_name]

        # skip polars test if not narwhalified
        if not x.polars_compatible and isinstance(df, pl.DataFrame):
            return

        other_columns = list(set(df.columns) - set(x.columns))
        x.drop_original = True

        x.fit(df)

        df_transformed = x.transform(df)

        assert_frame_equal_dispatch(df[other_columns], df_transformed[other_columns])


class ColumnsCheckTests:
    """
    Tests for columns_check method.
    Note this deliberately avoids starting with "Tests" so that the tests are not run on import.
    """

    @pytest.mark.parametrize("non_list", [1, True, {"a": 1}, None, "True"])
    def test_columns_not_list_error(
        self,
        non_list,
        initialized_transformers,
        minimal_dataframe_lookup,
    ):
        """Test an error is raised if self.columns is not a list."""
        df = nw.from_native(minimal_dataframe_lookup[self.transformer_name])

        x = initialized_transformers[self.transformer_name]

        x.columns = non_list

        with pytest.raises(
            TypeError,
            match=f"{self.transformer_name}: self.columns should be a list",
        ):
            x.columns_check(X=df)

    def test_columns_not_in_X_error(
        self,
        initialized_transformers,
        minimal_dataframe_lookup,
    ):
        """Test an error is raised if self.columns contains a value not in X."""
        df = nw.from_native(minimal_dataframe_lookup[self.transformer_name])

        x = initialized_transformers[self.transformer_name]

        x.columns = ["a", "z"]

        with pytest.raises(ValueError):
            x.columns_check(X=df)


class CombineXYTests:
    """
    Tests for the BaseTransformer._combine_X_y method.
    Note this deliberately avoids starting with "Tests" so that the tests are not run on import.
    """

    @pytest.mark.parametrize("non_df", [1, True, "a", [1, 2], {"a": 1}, None])
    def test_X_not_DataFrame_error(
        self,
        non_df,
        initialized_transformers,
    ):
        """Test an exception is raised if X is not a pd.DataFrame."""

        x = initialized_transformers[self.transformer_name]

        with pytest.raises(
            TypeError,
            match=f"{self.transformer_name}: X should be a polars or pandas DataFrame/LazyFrame",
        ):
            x._combine_X_y(X=non_df, y=pd.Series([1, 2]))

    @pytest.mark.parametrize("non_series", [1, True, "a", [1, 2], {"a": 1}])
    def test_y_not_Series_error(
        self,
        non_series,
        initialized_transformers,
    ):
        """Test an exception is raised if y is not a pd.Series."""

        x = initialized_transformers[self.transformer_name]

        with pytest.raises(
            TypeError,
            match=f"{self.transformer_name}: y should be a polars or pandas Series",
        ):
            x._combine_X_y(X=pd.DataFrame({"a": [1, 2]}), y=non_series)

    def test_X_and_y_different_number_of_rows_error(
        self,
        initialized_transformers,
    ):
        """Test an exception is raised if X and y have different numbers of rows."""

        x = initialized_transformers[self.transformer_name]

        with pytest.raises(
            ValueError,
            match=re.escape(
                f"{self.transformer_name}: X and y have different numbers of rows (2 vs 1)",
            ),
        ):
            x._combine_X_y(X=pd.DataFrame({"a": [1, 2]}), y=pd.Series([2]))

    def test_output_same_indexes(
        self,
        initialized_transformers,
    ):
        """Test output is correct if X and y have the same index."""
        x = initialized_transformers[self.transformer_name]

        result = x._combine_X_y(
            X=pd.DataFrame({"a": [1, 2]}, index=[1, 2]),
            y=pd.Series([2, 4], index=[1, 2]),
        )

        expected_output = pd.DataFrame(
            {"a": [1, 2], "_temporary_response": [2, 4]},
            index=[1, 2],
        )

        pd.testing.assert_frame_equal(result, expected_output)

    @pytest.mark.parametrize(
        "minimal_dataframe_lookup",
        ["pandas", "polars"],
        indirect=True,
    )
    def test_blocked_for_from_json_transformer(
        self,
        initialized_transformers,
        minimal_dataframe_lookup,
    ):
        "test that method is blocked once transformer has been through to/from json"

        transformer = initialized_transformers[self.transformer_name]

        df = minimal_dataframe_lookup[self.transformer_name]

        # skip test if transformer not yet jsonable
        if not transformer.jsonable:
            return

        if transformer.FITS:
            transformer.fit(df, df["a"])

        transformer = transformer.from_json(transformer.to_json())

        with pytest.raises(
            RuntimeError,
            match=r"Transformers that are reconstructed from json only support .transform functionality, reinitialise a new transformer to use this method",
        ):
            transformer._combine_X_y(df, df["a"])


class ToFromJsonTests:
    """
    Tests for the BaseTransformer.to_json and from_json methods

    These methods are mainly tested by the integratation of to/from json into our
    transform tests, so specific tests are limited.
    """

    @pytest.mark.parametrize(
        "minimal_dataframe_lookup",
        ["pandas", "polars"],
        indirect=True,
    )
    def test_to_json_blocked_for_from_json_transformer(
        self,
        initialized_transformers,
        minimal_dataframe_lookup,
    ):
        "test that method is blocked once transformer has been through to/from json"

        transformer = initialized_transformers[self.transformer_name]

        df = minimal_dataframe_lookup[self.transformer_name]

        # skip test if transformer not yet jsonable
        if not transformer.jsonable:
            return

        if transformer.FITS:
            transformer.fit(df, df["a"])

        transformer = transformer.from_json(transformer.to_json())

        with pytest.raises(
            RuntimeError,
            match=r"Transformers that are reconstructed from json only support .transform functionality, reinitialise a new transformer to use this method",
        ):
            transformer.to_json()

    @pytest.mark.parametrize(
        "minimal_dataframe_lookup",
        ["pandas", "polars"],
        indirect=True,
    )
    def test_to_json_blocked_for_non_jsonable_transformer(
        self,
        initialized_transformers,
        minimal_dataframe_lookup,
    ):
        "test that method is blocked if transformer is not yet jsonable"

        transformer = initialized_transformers[self.transformer_name]

        df = minimal_dataframe_lookup[self.transformer_name]

        # skip polars test if not narwhalified
        if not transformer.polars_compatible and isinstance(df, pl.DataFrame):
            return

        # skip test if transformer is jsonable
        if transformer.jsonable:
            return

        if transformer.FITS:
            transformer.fit(df, df["a"])

        with pytest.raises(
            RuntimeError,
            match=r"This transformer has not yet had to/from json functionality developed",
        ):
            transformer.to_json()

    def test_from_json_blocked_for_non_jsonable_transformer(
        self,
        initialized_transformers,
    ):
        "test that method is blocked is transformer not yet jsonable"

        transformer = initialized_transformers[self.transformer_name]

        # skip test if transformer is jsonable
        if transformer.jsonable:
            return

        with pytest.raises(
            RuntimeError,
            match=r"This transformer has not yet had to/from json functionality developed",
        ):
            transformer.from_json({})


class TestGetFeatureNamesOut:
    """
    Tests for the BaseTransformer.get_feature_names_out method.
    Note this deliberately avoids starting with "Tests" so that the tests are not run on import.
    """

    @pytest.mark.parametrize(
        "minimal_dataframe_lookup",
        ["pandas", "polars"],
        indirect=["minimal_dataframe_lookup"],
    )
    def test_get_feature_names_out_matches_new_features(
        self,
        minimal_dataframe_lookup,
        initialized_transformers,
    ):
        """Test that the expected newly created features (if any) are indeed contained
        in the output df"""

        df = minimal_dataframe_lookup[self.transformer_name]

        x = initialized_transformers[self.transformer_name]

        if x.FITS:
            x.fit(df, df["a"])

        original_columns = set(df.columns)

        output = df.transform(df)

        output_columns = set(output.columns)

        new_columns = output_columns.difference(original_columns)

        expected_new_columns = set(x.get_feature_names_out())

        # determine if there are any genuine new columns,
        # or if transformer just modifies existing
        expected_created_columns = expected_new_columns.difference(x.columns)

        # if there are new columns, are they in the data
        if expected_created_columns:
            assert (
                new_columns == expected_new_columns
            ), "get_feature_names_out does not agree with output of .transform"

        # if there are columns that are just modified, check they remain in data
        expected_modified_columns = expected_new_columns.intersection(x.columns)

        if expected_modified_columns:
            assert expected_modified_columns.intersection(
                output_columns,
            ), "get_feature_names_out does not agree with output of .transform"

        # it's currently true that transformers have one of these two behaviours,
        # so check not both as sanity check
        assert not (
            expected_modified_columns and expected_created_columns
        ), "transformers either modify or create columns, but this test has detected both behaviours"


class OtherBaseBehaviourTests(
    ColumnsCheckTests,
    CombineXYTests,
<<<<<<< HEAD
    TestGetFeatureNamesOut,
=======
    ToFromJsonTests,
>>>>>>> 36589099
):
    """
    Class to collect and hold tests for BaseTransformerBehaviour outside the three standard methods.
    Note this deliberately avoids starting with "Tests" so that the tests are not run on import.
    """

    def test_is_serialisable(self, initialized_transformers, tmp_path):
        path = tmp_path / "transformer.pkl"

        # serialise without raising error
        joblib.dump(initialized_transformers[self.transformer_name], path)<|MERGE_RESOLUTION|>--- conflicted
+++ resolved
@@ -1418,9 +1418,9 @@
 
         # if there are new columns, are they in the data
         if expected_created_columns:
-            assert (
-                new_columns == expected_new_columns
-            ), "get_feature_names_out does not agree with output of .transform"
+            assert new_columns == expected_new_columns, (
+                "get_feature_names_out does not agree with output of .transform"
+            )
 
         # if there are columns that are just modified, check they remain in data
         expected_modified_columns = expected_new_columns.intersection(x.columns)
@@ -1432,19 +1432,16 @@
 
         # it's currently true that transformers have one of these two behaviours,
         # so check not both as sanity check
-        assert not (
-            expected_modified_columns and expected_created_columns
-        ), "transformers either modify or create columns, but this test has detected both behaviours"
+        assert not (expected_modified_columns and expected_created_columns), (
+            "transformers either modify or create columns, but this test has detected both behaviours"
+        )
 
 
 class OtherBaseBehaviourTests(
     ColumnsCheckTests,
     CombineXYTests,
-<<<<<<< HEAD
     TestGetFeatureNamesOut,
-=======
     ToFromJsonTests,
->>>>>>> 36589099
 ):
     """
     Class to collect and hold tests for BaseTransformerBehaviour outside the three standard methods.
