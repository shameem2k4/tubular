--- conflicted
+++ resolved
@@ -10,47 +10,6 @@
 class TestInit:
     """Tests for SeriesStrMethodTransformer.init()."""
 
-<<<<<<< HEAD
-    def test_arguments(self):
-        """Test that init has expected arguments."""
-        ta.functions.test_function_arguments(
-            func=SeriesStrMethodTransformer.__init__,
-            expected_arguments=[
-                "self",
-                "new_column_name",
-                "pd_method_name",
-                "columns",
-                "pd_method_kwargs",
-            ],
-            expected_default_values=(None,),
-        )
-
-    def test_class_methods(self):
-        """Test that SeriesStrMethodTransformer has transform method."""
-        x = SeriesStrMethodTransformer(
-            new_column_name="a",
-            pd_method_name="find",
-            columns=["b"],
-        )
-
-        ta.classes.test_object_method(
-            obj=x,
-            expected_method="transform",
-            msg="transform",
-        )
-
-    def test_inheritance(self):
-        """Test that SeriesStrMethodTransformer inherits from BaseTransformer."""
-        x = SeriesStrMethodTransformer(
-            new_column_name="a",
-            pd_method_name="find",
-            columns=["b"],
-        )
-
-        ta.classes.assert_inheritance(x, tubular.base.BaseTransformer)
-
-=======
->>>>>>> 364aa20c
     def test_super_init_called(self, mocker):
         """Test that init calls BaseTransformer.init."""
         expected_call_args = {
