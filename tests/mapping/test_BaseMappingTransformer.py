import re
from collections import OrderedDict

import pytest
import test_aide as ta

import tests.test_data as d
from tests.base_tests import (
    GenericFitTests,
    GenericInitTests,
    GenericTransformTests,
    OtherBaseBehaviourTests,
)
from tubular.mapping import BaseMappingTransformer


# The first part of this file builds out the tests for BaseMappingTransformer so that they can be
# imported into other test files (by not starting the class name with Test)
# The second part actually calls these tests (along with all other require tests) for the BaseMappingTransformer
class BaseMappingTransformerInitTests(GenericInitTests):
    """
    Tests for BaseMappingTransformer.init().
    Note this deliberately avoids starting with "Tests" so that the tests are not run on import.
    """

    @pytest.mark.parametrize("non_string", [1, True, None])
    def test_columns_list_element_error(
        self,
        non_string,
        minimal_attribute_dict,
        uninitialized_transformers,
    ):
        """Test an error is raised if columns list contains non-string elements (note
        columns is derived from mappings keys)."""

        args = minimal_attribute_dict[self.transformer_name].copy()
        # mappings keys are fed into columns param
        args["mappings"][non_string] = {1: 2, 3: 4}

        with pytest.raises(
            TypeError,
            match=re.escape(
                f"{self.transformer_name}: each element of columns should be a single (string) column name",
            ),
        ):
            uninitialized_transformers[self.transformer_name](**args)

    def test_no_keys_dict_error(
        self,
        uninitialized_transformers,
        minimal_attribute_dict,
    ):
        """Test that an exception is raised if mappings is a dict but with no keys."""

        kwargs = minimal_attribute_dict[self.transformer_name]
        kwargs["mappings"] = {}

        with pytest.raises(
            ValueError,
            match=f"{self.transformer_name}: mappings has no values",
        ):
            uninitialized_transformers[self.transformer_name](**kwargs)

    def test_mappings_contains_non_dict_items_error(
        self,
        uninitialized_transformers,
        minimal_attribute_dict,
    ):
        """Test that an exception is raised if mappings contains non-dict items."""

        kwargs = minimal_attribute_dict[self.transformer_name]
        kwargs["mappings"] = {"a": {"a": 1}, "b": 1}

        with pytest.raises(
            ValueError,
            match=f"{self.transformer_name}: values in mappings dictionary should be dictionaries",
        ):
            uninitialized_transformers[self.transformer_name](
                **kwargs,
            )

    def test_mappings_not_dict_error(
        self,
        uninitialized_transformers,
        minimal_attribute_dict,
    ):
        """Test that an exception is raised if mappings is not a dict."""

        kwargs = minimal_attribute_dict[self.transformer_name]
        kwargs["mappings"] = ()

        with pytest.raises(
            ValueError,
            match=f"{self.transformer_name}: mappings must be a dictionary",
        ):
            uninitialized_transformers[self.transformer_name](**kwargs)


class BaseMappingTransformerTransformTests(GenericTransformTests):
    """
    Tests for the transform method on MappingTransformer.
    Note this deliberately avoids starting with "Tests" so that the tests are not run on import.
    """

    def test_mappings_unchanged(
        self,
        minimal_attribute_dict,
        uninitialized_transformers,
    ):
        """Test that mappings is unchanged in transform."""
        df = d.create_df_3()

        mapping = {
            "b": {1: 2, 2: 3, 3: 4, 4: 5, 5: 6, 6: 7},
        }

<<<<<<< HEAD
        if self.transformer_name == "CrossColumnMappingTransformer":
            mapping = OrderedDict(mapping)

=======
>>>>>>> db24bc3b
        args = minimal_attribute_dict[self.transformer_name].copy()
        args["mappings"] = mapping

        x = uninitialized_transformers[self.transformer_name](**args)

        x.transform(df)

        ta.equality.assert_equal_dispatch(
            expected=mapping,
            actual=x.mappings,
            msg=f"{self.transformer_name}.transform has changed self.mappings unexpectedly",
        )


# Running the BaseMappingTransformerTestSuite


class TestInit(BaseMappingTransformerInitTests):
    """Tests for BaseMappingTransformer.init()"""

    @classmethod
    def setup_class(cls):
        cls.transformer_name = "BaseMappingTransformer"


class TestFit(GenericFitTests):
    """Generic tests for transformer.fit()"""

    @classmethod
    def setup_class(cls):
        cls.transformer_name = "BaseMappingTransformer"


class TestTransform(BaseMappingTransformerTransformTests):
    @classmethod
    def setup_class(cls):
        cls.transformer_name = "BaseMappingTransformer"

    @pytest.mark.parametrize(
        ("df", "expected"),
        ta.pandas.adjusted_dataframe_params(d.create_df_1(), d.create_df_1()),
    )
    def test_X_returned(self, df, expected, uninitialized_transformers):
        """Test that X is returned from transform."""
        mapping = {
            "a": {1: "a", 2: "b", 3: "c", 4: "d", 5: "e", 6: "f"},
            "b": {"a": 1, "b": 2, "c": 3, "d": 4, "e": 5, "f": 6},
        }

        x = BaseMappingTransformer(mappings=mapping)

        df_transformed = x.transform(df)

        ta.equality.assert_equal_dispatch(
            expected=expected,
            actual=df_transformed,
            msg="Check X returned from transform",
        )


class TestOtherBaseBehaviour(OtherBaseBehaviourTests):
    """
    Class to run tests for BaseTransformerBehaviour outside the three standard methods.

    May need to overwite specific tests in this class if the tested transformer modifies this behaviour.
    """

    @classmethod
    def setup_class(cls):
        cls.transformer_name = "BaseMappingTransformer"<|MERGE_RESOLUTION|>--- conflicted
+++ resolved
@@ -1,5 +1,4 @@
 import re
-from collections import OrderedDict
 
 import pytest
 import test_aide as ta
@@ -114,12 +113,6 @@
             "b": {1: 2, 2: 3, 3: 4, 4: 5, 5: 6, 6: 7},
         }
 
-<<<<<<< HEAD
-        if self.transformer_name == "CrossColumnMappingTransformer":
-            mapping = OrderedDict(mapping)
-
-=======
->>>>>>> db24bc3b
         args = minimal_attribute_dict[self.transformer_name].copy()
         args["mappings"] = mapping
 
