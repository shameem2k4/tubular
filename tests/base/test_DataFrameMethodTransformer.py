--- conflicted
+++ resolved
@@ -13,48 +13,6 @@
 class TestInit:
     """Tests for DataFrameMethodTransformer.init()."""
 
-<<<<<<< HEAD
-    def test_arguments(self):
-        """Test that init has expected arguments."""
-        ta.functions.test_function_arguments(
-            func=DataFrameMethodTransformer.__init__,
-            expected_arguments=[
-                "self",
-                "new_column_name",
-                "pd_method_name",
-                "columns",
-                "pd_method_kwargs",
-                "drop_original",
-            ],
-            expected_default_values=(None, False),
-        )
-
-    def test_class_methods(self):
-        """Test that DataFrameMethodTransformer has transform method."""
-        x = DataFrameMethodTransformer(
-            new_column_name="a",
-            pd_method_name="sum",
-            columns=["b", "c"],
-        )
-
-        ta.classes.test_object_method(
-            obj=x,
-            expected_method="transform",
-            msg="transform",
-        )
-
-    def test_inheritance(self):
-        """Test that DataFrameMethodTransformer inherits from BaseTransformer."""
-        x = DataFrameMethodTransformer(
-            new_column_name="a",
-            pd_method_name="sum",
-            columns=["b", "c"],
-        )
-
-        ta.classes.assert_inheritance(x, tubular.base.BaseTransformer)
-
-=======
->>>>>>> 364aa20c
     def test_super_init_called(self, mocker):
         """Test that init calls BaseTransformer.init."""
         expected_call_args = {
